import * as vscode from "vscode"

export type ApiProvider =
	| "anthropic"
	| "glama"
	| "openrouter"
	| "bedrock"
	| "vertex"
	| "openai"
	| "ollama"
	| "lmstudio"
	| "gemini"
	| "openai-native"
	| "deepseek"
	| "vscode-lm"
	| "mistral"
	| "unbound"
	| "requesty"

export interface ApiHandlerOptions {
	apiModelId?: string
	apiKey?: string // anthropic
	anthropicBaseUrl?: string
	vsCodeLmModelSelector?: vscode.LanguageModelChatSelector
	glamaModelId?: string
	glamaModelInfo?: ModelInfo
	glamaApiKey?: string
	openRouterApiKey?: string
	openRouterModelId?: string
	openRouterModelInfo?: ModelInfo
	openRouterBaseUrl?: string
	awsAccessKey?: string
	awsSecretKey?: string
	awsSessionToken?: string
	awsRegion?: string
	awsUseCrossRegionInference?: boolean
	awsUsePromptCache?: boolean
	awspromptCacheId?: string
	awsProfile?: string
	awsUseProfile?: boolean
	vertexProjectId?: string
	vertexRegion?: string
	openAiBaseUrl?: string
	openAiApiKey?: string
	openAiModelId?: string
	openAiCustomModelInfo?: ModelInfo
	openAiUseAzure?: boolean
	ollamaModelId?: string
	ollamaBaseUrl?: string
	lmStudioModelId?: string
	lmStudioBaseUrl?: string
	geminiApiKey?: string
	openAiNativeApiKey?: string
	mistralApiKey?: string
	azureApiVersion?: string
	openRouterUseMiddleOutTransform?: boolean
	openAiStreamingEnabled?: boolean
	setAzureApiVersion?: boolean
	deepSeekBaseUrl?: string
	deepSeekApiKey?: string
	includeMaxTokens?: boolean
	unboundApiKey?: string
	unboundModelId?: string
	unboundModelInfo?: ModelInfo
<<<<<<< HEAD
	requestyApiKey?: string
	requestyModelId?: string
	requestyModelInfo?: ModelInfo
=======
	modelTemperature?: number
>>>>>>> f41cccba
}

export type ApiConfiguration = ApiHandlerOptions & {
	apiProvider?: ApiProvider
	id?: string // stable unique identifier
}

// Models

export interface ModelInfo {
	maxTokens?: number
	contextWindow: number
	supportsImages?: boolean
	supportsComputerUse?: boolean
	supportsPromptCache: boolean // this value is hardcoded for now
	inputPrice?: number
	outputPrice?: number
	cacheWritesPrice?: number
	cacheReadsPrice?: number
	description?: string
	reasoningEffort?: "low" | "medium" | "high"
}

// Anthropic
// https://docs.anthropic.com/en/docs/about-claude/models
export type AnthropicModelId = keyof typeof anthropicModels
export const anthropicDefaultModelId: AnthropicModelId = "claude-3-5-sonnet-20241022"
export const anthropicModels = {
	"claude-3-5-sonnet-20241022": {
		maxTokens: 8192,
		contextWindow: 200_000,
		supportsImages: true,
		supportsComputerUse: true,
		supportsPromptCache: true,
		inputPrice: 3.0, // $3 per million input tokens
		outputPrice: 15.0, // $15 per million output tokens
		cacheWritesPrice: 3.75, // $3.75 per million tokens
		cacheReadsPrice: 0.3, // $0.30 per million tokens
	},
	"claude-3-5-haiku-20241022": {
		maxTokens: 8192,
		contextWindow: 200_000,
		supportsImages: false,
		supportsPromptCache: true,
		inputPrice: 1.0,
		outputPrice: 5.0,
		cacheWritesPrice: 1.25,
		cacheReadsPrice: 0.1,
	},
	"claude-3-opus-20240229": {
		maxTokens: 4096,
		contextWindow: 200_000,
		supportsImages: true,
		supportsPromptCache: true,
		inputPrice: 15.0,
		outputPrice: 75.0,
		cacheWritesPrice: 18.75,
		cacheReadsPrice: 1.5,
	},
	"claude-3-haiku-20240307": {
		maxTokens: 4096,
		contextWindow: 200_000,
		supportsImages: true,
		supportsPromptCache: true,
		inputPrice: 0.25,
		outputPrice: 1.25,
		cacheWritesPrice: 0.3,
		cacheReadsPrice: 0.03,
	},
} as const satisfies Record<string, ModelInfo> // as const assertion makes the object deeply readonly

// AWS Bedrock
// https://docs.aws.amazon.com/bedrock/latest/userguide/conversation-inference.html
export interface MessageContent {
	type: "text" | "image" | "video" | "tool_use" | "tool_result"
	text?: string
	source?: {
		type: "base64"
		data: string | Uint8Array // string for Anthropic, Uint8Array for Bedrock
		media_type: "image/jpeg" | "image/png" | "image/gif" | "image/webp"
	}
	// Video specific fields
	format?: string
	s3Location?: {
		uri: string
		bucketOwner?: string
	}
	// Tool use and result fields
	toolUseId?: string
	name?: string
	input?: any
	output?: any // Used for tool_result type
}

export type BedrockModelId = keyof typeof bedrockModels
export const bedrockDefaultModelId: BedrockModelId = "anthropic.claude-3-5-sonnet-20241022-v2:0"
export const bedrockModels = {
	"amazon.nova-pro-v1:0": {
		maxTokens: 5000,
		contextWindow: 300_000,
		supportsImages: true,
		supportsComputerUse: false,
		supportsPromptCache: false,
		inputPrice: 0.8,
		outputPrice: 3.2,
		cacheWritesPrice: 0.8, // per million tokens
		cacheReadsPrice: 0.2, // per million tokens
	},
	"amazon.nova-lite-v1:0": {
		maxTokens: 5000,
		contextWindow: 300_000,
		supportsImages: true,
		supportsComputerUse: false,
		supportsPromptCache: false,
		inputPrice: 0.06,
		outputPrice: 0.024,
		cacheWritesPrice: 0.06, // per million tokens
		cacheReadsPrice: 0.015, // per million tokens
	},
	"amazon.nova-micro-v1:0": {
		maxTokens: 5000,
		contextWindow: 128_000,
		supportsImages: false,
		supportsComputerUse: false,
		supportsPromptCache: false,
		inputPrice: 0.035,
		outputPrice: 0.14,
		cacheWritesPrice: 0.035, // per million tokens
		cacheReadsPrice: 0.00875, // per million tokens
	},
	"anthropic.claude-3-5-sonnet-20241022-v2:0": {
		maxTokens: 8192,
		contextWindow: 200_000,
		supportsImages: true,
		supportsComputerUse: true,
		supportsPromptCache: false,
		inputPrice: 3.0,
		outputPrice: 15.0,
		cacheWritesPrice: 3.75, // per million tokens
		cacheReadsPrice: 0.3, // per million tokens
	},
	"anthropic.claude-3-5-haiku-20241022-v1:0": {
		maxTokens: 8192,
		contextWindow: 200_000,
		supportsImages: false,
		supportsPromptCache: false,
		inputPrice: 1.0,
		outputPrice: 5.0,
		cacheWritesPrice: 1.0,
		cacheReadsPrice: 0.08,
	},
	"anthropic.claude-3-5-sonnet-20240620-v1:0": {
		maxTokens: 8192,
		contextWindow: 200_000,
		supportsImages: true,
		supportsPromptCache: false,
		inputPrice: 3.0,
		outputPrice: 15.0,
	},
	"anthropic.claude-3-opus-20240229-v1:0": {
		maxTokens: 4096,
		contextWindow: 200_000,
		supportsImages: true,
		supportsPromptCache: false,
		inputPrice: 15.0,
		outputPrice: 75.0,
	},
	"anthropic.claude-3-sonnet-20240229-v1:0": {
		maxTokens: 4096,
		contextWindow: 200_000,
		supportsImages: true,
		supportsPromptCache: false,
		inputPrice: 3.0,
		outputPrice: 15.0,
	},
	"anthropic.claude-3-haiku-20240307-v1:0": {
		maxTokens: 4096,
		contextWindow: 200_000,
		supportsImages: true,
		supportsPromptCache: false,
		inputPrice: 0.25,
		outputPrice: 1.25,
	},
	"meta.llama3-3-70b-instruct-v1:0": {
		maxTokens: 8192,
		contextWindow: 128_000,
		supportsImages: false,
		supportsComputerUse: false,
		supportsPromptCache: false,
		inputPrice: 0.72,
		outputPrice: 0.72,
	},
	"meta.llama3-2-90b-instruct-v1:0": {
		maxTokens: 8192,
		contextWindow: 128_000,
		supportsImages: true,
		supportsComputerUse: false,
		supportsPromptCache: false,
		inputPrice: 0.72,
		outputPrice: 0.72,
	},
	"meta.llama3-2-11b-instruct-v1:0": {
		maxTokens: 8192,
		contextWindow: 128_000,
		supportsImages: true,
		supportsComputerUse: false,
		supportsPromptCache: false,
		inputPrice: 0.16,
		outputPrice: 0.16,
	},
	"meta.llama3-2-3b-instruct-v1:0": {
		maxTokens: 8192,
		contextWindow: 128_000,
		supportsImages: false,
		supportsComputerUse: false,
		supportsPromptCache: false,
		inputPrice: 0.15,
		outputPrice: 0.15,
	},
	"meta.llama3-2-1b-instruct-v1:0": {
		maxTokens: 8192,
		contextWindow: 128_000,
		supportsImages: false,
		supportsComputerUse: false,
		supportsPromptCache: false,
		inputPrice: 0.1,
		outputPrice: 0.1,
	},
	"meta.llama3-1-405b-instruct-v1:0": {
		maxTokens: 8192,
		contextWindow: 128_000,
		supportsImages: false,
		supportsComputerUse: false,
		supportsPromptCache: false,
		inputPrice: 2.4,
		outputPrice: 2.4,
	},
	"meta.llama3-1-70b-instruct-v1:0": {
		maxTokens: 8192,
		contextWindow: 128_000,
		supportsImages: false,
		supportsComputerUse: false,
		supportsPromptCache: false,
		inputPrice: 0.72,
		outputPrice: 0.72,
	},
	"meta.llama3-1-8b-instruct-v1:0": {
		maxTokens: 8192,
		contextWindow: 8_000,
		supportsImages: false,
		supportsComputerUse: false,
		supportsPromptCache: false,
		inputPrice: 0.22,
		outputPrice: 0.22,
	},
	"meta.llama3-70b-instruct-v1:0": {
		maxTokens: 2048,
		contextWindow: 8_000,
		supportsImages: false,
		supportsComputerUse: false,
		supportsPromptCache: false,
		inputPrice: 2.65,
		outputPrice: 3.5,
	},
	"meta.llama3-8b-instruct-v1:0": {
		maxTokens: 2048,
		contextWindow: 4_000,
		supportsImages: false,
		supportsComputerUse: false,
		supportsPromptCache: false,
		inputPrice: 0.3,
		outputPrice: 0.6,
	},
} as const satisfies Record<string, ModelInfo>

// Glama
// https://glama.ai/models
export const glamaDefaultModelId = "anthropic/claude-3-5-sonnet"
export const glamaDefaultModelInfo: ModelInfo = {
	maxTokens: 8192,
	contextWindow: 200_000,
	supportsImages: true,
	supportsComputerUse: true,
	supportsPromptCache: true,
	inputPrice: 3.0,
	outputPrice: 15.0,
	cacheWritesPrice: 3.75,
	cacheReadsPrice: 0.3,
	description:
		"The new Claude 3.5 Sonnet delivers better-than-Opus capabilities, faster-than-Sonnet speeds, at the same Sonnet prices. Sonnet is particularly good at:\n\n- Coding: New Sonnet scores ~49% on SWE-Bench Verified, higher than the last best score, and without any fancy prompt scaffolding\n- Data science: Augments human data science expertise; navigates unstructured data while using multiple tools for insights\n- Visual processing: excelling at interpreting charts, graphs, and images, accurately transcribing text to derive insights beyond just the text alone\n- Agentic tasks: exceptional tool use, making it great at agentic tasks (i.e. complex, multi-step problem solving tasks that require engaging with other systems)\n\n#multimodal\n\n_This is a faster endpoint, made available in collaboration with Anthropic, that is self-moderated: response moderation happens on the provider's side instead of OpenRouter's. For requests that pass moderation, it's identical to the [Standard](/anthropic/claude-3.5-sonnet) variant._",
}

export const requestyDefaultModelInfo: ModelInfo = {
	maxTokens: 8192,
	contextWindow: 200_000,
	supportsImages: true,
	supportsComputerUse: true,
	supportsPromptCache: true,
	inputPrice: 3.0,
	outputPrice: 15.0,
	cacheWritesPrice: 3.75,
	cacheReadsPrice: 0.3,
	description:
		"The new Claude 3.5 Sonnet delivers better-than-Opus capabilities, faster-than-Sonnet speeds, at the same Sonnet prices. Sonnet is particularly good at:\n\n- Coding: New Sonnet scores ~49% on SWE-Bench Verified, higher than the last best score, and without any fancy prompt scaffolding\n- Data science: Augments human data science expertise; navigates unstructured data while using multiple tools for insights\n- Visual processing: excelling at interpreting charts, graphs, and images, accurately transcribing text to derive insights beyond just the text alone\n- Agentic tasks: exceptional tool use, making it great at agentic tasks (i.e. complex, multi-step problem solving tasks that require engaging with other systems)\n\n#multimodal\n\n_This is a faster endpoint, made available in collaboration with Anthropic, that is self-moderated: response moderation happens on the provider's side instead of OpenRouter's. For requests that pass moderation, it's identical to the [Standard](/anthropic/claude-3.5-sonnet) variant._",
}
export const requestyDefaultModelId = "anthropic/claude-3-5-sonnet"

// OpenRouter
// https://openrouter.ai/models?order=newest&supported_parameters=tools
export const openRouterDefaultModelId = "anthropic/claude-3.5-sonnet:beta" // will always exist in openRouterModels
export const openRouterDefaultModelInfo: ModelInfo = {
	maxTokens: 8192,
	contextWindow: 200_000,
	supportsImages: true,
	supportsComputerUse: true,
	supportsPromptCache: true,
	inputPrice: 3.0,
	outputPrice: 15.0,
	cacheWritesPrice: 3.75,
	cacheReadsPrice: 0.3,
	description:
		"The new Claude 3.5 Sonnet delivers better-than-Opus capabilities, faster-than-Sonnet speeds, at the same Sonnet prices. Sonnet is particularly good at:\n\n- Coding: New Sonnet scores ~49% on SWE-Bench Verified, higher than the last best score, and without any fancy prompt scaffolding\n- Data science: Augments human data science expertise; navigates unstructured data while using multiple tools for insights\n- Visual processing: excelling at interpreting charts, graphs, and images, accurately transcribing text to derive insights beyond just the text alone\n- Agentic tasks: exceptional tool use, making it great at agentic tasks (i.e. complex, multi-step problem solving tasks that require engaging with other systems)\n\n#multimodal\n\n_This is a faster endpoint, made available in collaboration with Anthropic, that is self-moderated: response moderation happens on the provider's side instead of OpenRouter's. For requests that pass moderation, it's identical to the [Standard](/anthropic/claude-3.5-sonnet) variant._",
}

// Vertex AI
// https://cloud.google.com/vertex-ai/generative-ai/docs/partner-models/use-claude
export type VertexModelId = keyof typeof vertexModels
export const vertexDefaultModelId: VertexModelId = "claude-3-5-sonnet-v2@20241022"
export const vertexModels = {
	"claude-3-5-sonnet-v2@20241022": {
		maxTokens: 8192,
		contextWindow: 200_000,
		supportsImages: true,
		supportsComputerUse: true,
		supportsPromptCache: false,
		inputPrice: 3.0,
		outputPrice: 15.0,
	},
	"claude-3-5-sonnet@20240620": {
		maxTokens: 8192,
		contextWindow: 200_000,
		supportsImages: true,
		supportsPromptCache: false,
		inputPrice: 3.0,
		outputPrice: 15.0,
	},
	"claude-3-5-haiku@20241022": {
		maxTokens: 8192,
		contextWindow: 200_000,
		supportsImages: false,
		supportsPromptCache: false,
		inputPrice: 1.0,
		outputPrice: 5.0,
	},
	"claude-3-opus@20240229": {
		maxTokens: 4096,
		contextWindow: 200_000,
		supportsImages: true,
		supportsPromptCache: false,
		inputPrice: 15.0,
		outputPrice: 75.0,
	},
	"claude-3-haiku@20240307": {
		maxTokens: 4096,
		contextWindow: 200_000,
		supportsImages: true,
		supportsPromptCache: false,
		inputPrice: 0.25,
		outputPrice: 1.25,
	},
} as const satisfies Record<string, ModelInfo>

export const openAiModelInfoSaneDefaults: ModelInfo = {
	maxTokens: -1,
	contextWindow: 128_000,
	supportsImages: true,
	supportsPromptCache: false,
	inputPrice: 0,
	outputPrice: 0,
}

export const requestyModelInfoSaneDefaults: ModelInfo = {
	maxTokens: -1,
	contextWindow: 128_000,
	supportsImages: true,
	supportsPromptCache: false,
	inputPrice: 0,
	outputPrice: 0,
}

// Gemini
// https://ai.google.dev/gemini-api/docs/models/gemini
export type GeminiModelId = keyof typeof geminiModels
export const geminiDefaultModelId: GeminiModelId = "gemini-2.0-flash-001"
export const geminiModels = {
	"gemini-2.0-flash-001": {
		maxTokens: 8192,
		contextWindow: 1_048_576,
		supportsImages: true,
		supportsPromptCache: false,
		inputPrice: 0,
		outputPrice: 0,
	},
	"gemini-2.0-flash-lite-preview-02-05": {
		maxTokens: 8192,
		contextWindow: 1_048_576,
		supportsImages: true,
		supportsPromptCache: false,
		inputPrice: 0,
		outputPrice: 0,
	},
	"gemini-2.0-pro-exp-02-05": {
		maxTokens: 8192,
		contextWindow: 2_097_152,
		supportsImages: true,
		supportsPromptCache: false,
		inputPrice: 0,
		outputPrice: 0,
	},
	"gemini-2.0-flash-thinking-exp-01-21": {
		maxTokens: 65_536,
		contextWindow: 1_048_576,
		supportsImages: true,
		supportsPromptCache: false,
		inputPrice: 0,
		outputPrice: 0,
	},
	"gemini-2.0-flash-thinking-exp-1219": {
		maxTokens: 8192,
		contextWindow: 32_767,
		supportsImages: true,
		supportsPromptCache: false,
		inputPrice: 0,
		outputPrice: 0,
	},
	"gemini-2.0-flash-exp": {
		maxTokens: 8192,
		contextWindow: 1_048_576,
		supportsImages: true,
		supportsPromptCache: false,
		inputPrice: 0,
		outputPrice: 0,
	},
	"gemini-1.5-flash-002": {
		maxTokens: 8192,
		contextWindow: 1_048_576,
		supportsImages: true,
		supportsPromptCache: false,
		inputPrice: 0,
		outputPrice: 0,
	},
	"gemini-1.5-flash-exp-0827": {
		maxTokens: 8192,
		contextWindow: 1_048_576,
		supportsImages: true,
		supportsPromptCache: false,
		inputPrice: 0,
		outputPrice: 0,
	},
	"gemini-1.5-flash-8b-exp-0827": {
		maxTokens: 8192,
		contextWindow: 1_048_576,
		supportsImages: true,
		supportsPromptCache: false,
		inputPrice: 0,
		outputPrice: 0,
	},
	"gemini-1.5-pro-002": {
		maxTokens: 8192,
		contextWindow: 2_097_152,
		supportsImages: true,
		supportsPromptCache: false,
		inputPrice: 0,
		outputPrice: 0,
	},
	"gemini-1.5-pro-exp-0827": {
		maxTokens: 8192,
		contextWindow: 2_097_152,
		supportsImages: true,
		supportsPromptCache: false,
		inputPrice: 0,
		outputPrice: 0,
	},
	"gemini-exp-1206": {
		maxTokens: 8192,
		contextWindow: 2_097_152,
		supportsImages: true,
		supportsPromptCache: false,
		inputPrice: 0,
		outputPrice: 0,
	},
} as const satisfies Record<string, ModelInfo>

// OpenAI Native
// https://openai.com/api/pricing/
export type OpenAiNativeModelId = keyof typeof openAiNativeModels
export const openAiNativeDefaultModelId: OpenAiNativeModelId = "gpt-4o"
export const openAiNativeModels = {
	// don't support tool use yet
	"o3-mini": {
		maxTokens: 100_000,
		contextWindow: 200_000,
		supportsImages: false,
		supportsPromptCache: false,
		inputPrice: 1.1,
		outputPrice: 4.4,
		reasoningEffort: "medium",
	},
	"o3-mini-high": {
		maxTokens: 100_000,
		contextWindow: 200_000,
		supportsImages: false,
		supportsPromptCache: false,
		inputPrice: 1.1,
		outputPrice: 4.4,
		reasoningEffort: "high",
	},
	"o3-mini-low": {
		maxTokens: 100_000,
		contextWindow: 200_000,
		supportsImages: false,
		supportsPromptCache: false,
		inputPrice: 1.1,
		outputPrice: 4.4,
		reasoningEffort: "low",
	},
	o1: {
		maxTokens: 100_000,
		contextWindow: 200_000,
		supportsImages: true,
		supportsPromptCache: false,
		inputPrice: 15,
		outputPrice: 60,
	},
	"o1-preview": {
		maxTokens: 32_768,
		contextWindow: 128_000,
		supportsImages: true,
		supportsPromptCache: false,
		inputPrice: 15,
		outputPrice: 60,
	},
	"o1-mini": {
		maxTokens: 65_536,
		contextWindow: 128_000,
		supportsImages: true,
		supportsPromptCache: false,
		inputPrice: 1.1,
		outputPrice: 4.4,
	},
	"gpt-4o": {
		maxTokens: 4_096,
		contextWindow: 128_000,
		supportsImages: true,
		supportsPromptCache: false,
		inputPrice: 5,
		outputPrice: 15,
	},
	"gpt-4o-mini": {
		maxTokens: 16_384,
		contextWindow: 128_000,
		supportsImages: true,
		supportsPromptCache: false,
		inputPrice: 0.15,
		outputPrice: 0.6,
	},
} as const satisfies Record<string, ModelInfo>

// DeepSeek
// https://platform.deepseek.com/docs/api
export type DeepSeekModelId = keyof typeof deepSeekModels
export const deepSeekDefaultModelId: DeepSeekModelId = "deepseek-chat"
export const deepSeekModels = {
	"deepseek-chat": {
		maxTokens: 8192,
		contextWindow: 64_000,
		supportsImages: false,
		supportsPromptCache: false,
		inputPrice: 0.014, // $0.014 per million tokens
		outputPrice: 0.28, // $0.28 per million tokens
		description: `DeepSeek-V3 achieves a significant breakthrough in inference speed over previous models. It tops the leaderboard among open-source models and rivals the most advanced closed-source models globally.`,
	},
	"deepseek-reasoner": {
		maxTokens: 8192,
		contextWindow: 64_000,
		supportsImages: false,
		supportsPromptCache: false,
		inputPrice: 0.55, // $0.55 per million tokens
		outputPrice: 2.19, // $2.19 per million tokens
		description: `DeepSeek-R1 achieves performance comparable to OpenAI-o1 across math, code, and reasoning tasks.`,
	},
} as const satisfies Record<string, ModelInfo>

// Azure OpenAI
// https://learn.microsoft.com/en-us/azure/ai-services/openai/api-version-deprecation
// https://learn.microsoft.com/en-us/azure/ai-services/openai/reference#api-specs
export const azureOpenAiDefaultApiVersion = "2024-08-01-preview"

// Mistral
// https://docs.mistral.ai/getting-started/models/models_overview/
export type MistralModelId = keyof typeof mistralModels
export const mistralDefaultModelId: MistralModelId = "codestral-latest"
export const mistralModels = {
	"codestral-latest": {
		maxTokens: 32_768,
		contextWindow: 256_000,
		supportsImages: false,
		supportsPromptCache: false,
		inputPrice: 0.3,
		outputPrice: 0.9,
	},
} as const satisfies Record<string, ModelInfo>

// Unbound Security
export const unboundDefaultModelId = "anthropic/claude-3-5-sonnet-20241022"
export const unboundDefaultModelInfo: ModelInfo = {
	maxTokens: 8192,
	contextWindow: 200_000,
	supportsImages: true,
	supportsPromptCache: true,
	inputPrice: 3.0,
	outputPrice: 15.0,
	cacheWritesPrice: 3.75,
	cacheReadsPrice: 0.3,
}<|MERGE_RESOLUTION|>--- conflicted
+++ resolved
@@ -62,13 +62,10 @@
 	unboundApiKey?: string
 	unboundModelId?: string
 	unboundModelInfo?: ModelInfo
-<<<<<<< HEAD
 	requestyApiKey?: string
 	requestyModelId?: string
 	requestyModelInfo?: ModelInfo
-=======
 	modelTemperature?: number
->>>>>>> f41cccba
 }
 
 export type ApiConfiguration = ApiHandlerOptions & {
