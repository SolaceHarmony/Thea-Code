--- conflicted
+++ resolved
@@ -94,11 +94,8 @@
 	mode: Mode
 	modeApiConfigs?: Record<Mode, string>
 	enhancementApiConfigId?: string
-<<<<<<< HEAD
-  experimentalDiffStrategy?: boolean
-=======
+  	experimentalDiffStrategy?: boolean
 	autoApprovalEnabled?: boolean
->>>>>>> d7e6dbd9
 }
 
 export interface ClineMessage {
