--- conflicted
+++ resolved
@@ -34,7 +34,6 @@
 	if (isE2E) {
 		outputChannel.appendLine("E2E mode detected: Performing lightweight activation")
 
-<<<<<<< HEAD
 		// Register minimal commands for tests without creating a provider
 		const testCommands = [
 			`${EXTENSION_NAME}.plusButtonClicked`,
@@ -58,32 +57,6 @@
 				})
 			)
 		}
-=======
-		// Instantiate provider for testing
-		const { TheaProvider } = await import("./core/webview/TheaProvider")
-		const sidebarProvider = new TheaProvider(context, outputChannel, "sidebar")
-		context.subscriptions.push(
-			vscode.window.registerWebviewViewProvider(String(TheaProvider.sideBarId), sidebarProvider, {
-				webviewOptions: { retainContextWhenHidden: true },
-			}),
-		)
-
-		// Register commands using the real registration logic
-		const { registerCommands } = await import("./activate")
-		registerCommands({ context, outputChannel, provider: sidebarProvider })
-
-		// Register code actions provider
-		const { CodeActionProvider } = await import("./core/CodeActionProvider")
-		context.subscriptions.push(
-			vscode.languages.registerCodeActionsProvider({ pattern: "**/*" }, new CodeActionProvider(), {
-				providedCodeActionKinds: CodeActionProvider.providedCodeActionKinds,
-			}),
-		)
-
-		const { registerCodeActions, registerTerminalActions } = await import("./activate")
-		registerCodeActions(context)
-		registerTerminalActions(context)
->>>>>>> c0b9fd39
 
 		// Register a hidden E2E command to drive a real browser session using BrowserSession
 		context.subscriptions.push(
