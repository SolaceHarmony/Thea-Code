--- conflicted
+++ resolved
@@ -3,12 +3,10 @@
 // Lightweight imports only - heavy modules will be loaded dynamically
 import { EXTENSION_DISPLAY_NAME, EXTENSION_NAME } from "./shared/config/thea-config"
 
-<<<<<<< HEAD
 // Type-only imports (don't affect runtime)
 // type-only imports omitted to avoid unused-var warnings in E2E path
 
-=======
->>>>>>> 04c25d23
+
 /**
  * Built using https://github.com/microsoft/vscode-webview-ui-toolkit
  *
@@ -19,15 +17,12 @@
 
 let outputChannel: vscode.OutputChannel
 let extensionContext: vscode.ExtensionContext
-<<<<<<< HEAD
 // Note: provider instance is managed by API and VS Code registrations
-=======
->>>>>>> 04c25d23
+
 
 // This method is called when your extension is activated.
 // Your extension is activated the very first time the command is executed.
 export async function activate(context: vscode.ExtensionContext) {
-<<<<<<< HEAD
 	console.log('[Thea Code] activate() function called')
     
 	// Detect e2e/test mode only via env for explicit control.
@@ -198,160 +193,10 @@
 		console.error('[Thea Code] Failed to initialize:', error)
 		throw error
 	}
-=======
-  console.log('[Thea Code] activate() function called')
-
-  // Detect e2e/test mode to reduce heavy startup during integration tests
-  const isE2E = process.env.THEA_E2E === '1' || process.env.NODE_ENV === 'test'
-  console.log(`[Thea Code] Test mode: ${isE2E}`)
-
-  extensionContext = context
-  outputChannel = vscode.window.createOutputChannel(String(EXTENSION_DISPLAY_NAME))
-  context.subscriptions.push(outputChannel)
-  outputChannel.appendLine(`${EXTENSION_DISPLAY_NAME} extension activated`)
-  outputChannel.appendLine(`Activation starting (testMode=${isE2E})`)
-
-  if (isE2E) {
-    outputChannel.appendLine("E2E mode detected: Performing lightweight activation")
-
-    // Register minimal commands for tests without creating a provider
-    const testCommands = [
-      `${EXTENSION_NAME}.plusButtonClicked`,
-      `${EXTENSION_NAME}.mcpButtonClicked`,
-      `${EXTENSION_NAME}.historyButtonClicked`,
-      `${EXTENSION_NAME}.popoutButtonClicked`,
-      `${EXTENSION_NAME}.settingsButtonClicked`,
-      `${EXTENSION_NAME}.openInNewTab`,
-      `${EXTENSION_NAME}.explainCode`,
-      `${EXTENSION_NAME}.fixCode`,
-      `${EXTENSION_NAME}.improveCode`,
-    ]
-
-    for (const command of testCommands) {
-      context.subscriptions.push(
-        vscode.commands.registerCommand(command, () => {
-          outputChannel.appendLine(`Test stub command executed: ${command}`)
-        }),
-      )
-    }
-
-    // Return a minimal API for tests
-    const minimalApi = {
-      outputChannel,
-      isTestMode: true,
-      version: context.extension.packageJSON.version,
-    }
-    return minimalApi
-  }
-
-  // Non-E2E activation continues here with lazy loading
-  outputChannel.appendLine("Starting lazy initialization...")
-
-  try {
-    // Load environment variables if needed
-    try {
-      const dotenvx = await import("@dotenvx/dotenvx")
-      const path = await import("path")
-      const envPath = path.join(__dirname, "..", ".env")
-      dotenvx.config({ path: envPath })
-    } catch (e) {
-      outputChannel.appendLine(`Failed to load .env file: ${e}`)
-    }
-
-    // Load path utilities first
-    await import("./utils/path")
-
-    // Load configuration
-    const { configSection } = await import("./shared/config/thea-config")
-
-    // Migration and settings
-    const { migrateSettings } = await import("./utils/migrateSettings")
-    try {
-      await migrateSettings(context, outputChannel)
-    } catch (err) {
-      outputChannel.appendLine(`migrateSettings failed: ${String(err)}`)
-    }
-
-    // Initialize telemetry
-    const { telemetryService } = await import("./services/telemetry/TelemetryService")
-    telemetryService.initialize()
-
-    // Initialize i18n
-    const { initializeI18n } = await import("./i18n")
-    const { formatLanguage } = await import("./shared/language")
-    await initializeI18n(context.globalState.get("language") ?? formatLanguage(vscode.env.language))
-
-    // Initialize terminal
-    const { TerminalRegistry } = await import("./integrations/terminal/TerminalRegistry")
-    TerminalRegistry.initialize()
-
-    // Get default commands from configuration
-    const defaultCommands =
-      vscode.workspace.getConfiguration((configSection as () => string)()).get<string[]>("allowedCommands") || []
-
-    if (!context.globalState.get("allowedCommands")) {
-      context.globalState.update("allowedCommands", defaultCommands)
-    }
-
-    outputChannel.appendLine("Creating TheaProvider...")
-    const { TheaProvider } = await import("./core/webview/TheaProvider")
-    const theaProvider = new TheaProvider(context, outputChannel, "sidebar")
-    outputChannel.appendLine("TheaProvider created")
-    telemetryService.setProvider(theaProvider)
-
-    context.subscriptions.push(
-      vscode.window.registerWebviewViewProvider(String(TheaProvider.sideBarId), theaProvider, {
-        webviewOptions: { retainContextWhenHidden: true },
-      }),
-    )
-
-    const { registerCommands } = await import("./activate")
-    registerCommands({ context, outputChannel, provider: theaProvider })
-
-    // Register diff view provider
-    const { DIFF_VIEW_URI_SCHEME } = await import("./integrations/editor/DiffViewProvider")
-    const diffContentProvider = new (class implements vscode.TextDocumentContentProvider {
-      provideTextDocumentContent(uri: vscode.Uri): string {
-        return Buffer.from(uri.query, "base64").toString("utf-8")
-      }
-    })()
-
-    context.subscriptions.push(
-      vscode.workspace.registerTextDocumentContentProvider(DIFF_VIEW_URI_SCHEME, diffContentProvider),
-    )
-
-    const { handleUri } = await import("./activate")
-    context.subscriptions.push(vscode.window.registerUriHandler({ handleUri }))
-
-    // Register code actions provider
-    const { CodeActionProvider } = await import("./core/CodeActionProvider")
-    context.subscriptions.push(
-      vscode.languages.registerCodeActionsProvider({ pattern: "**/*" }, new CodeActionProvider(), {
-        providedCodeActionKinds: CodeActionProvider.providedCodeActionKinds,
-      }),
-    )
-
-    const { registerCodeActions, registerTerminalActions } = await import("./activate")
-    registerCodeActions(context)
-    registerTerminalActions(context)
-
-    // Allows other extensions to activate once Thea is ready
-    vscode.commands.executeCommand(`${EXTENSION_NAME}.activationCompleted`)
-
-    // Return the API
-    const { API } = await import("./exports/api")
-    return new API(outputChannel, theaProvider)
-  } catch (error) {
-    outputChannel.appendLine(`Failed to initialize extension: ${error}`)
-    console.error('[Thea Code] Failed to initialize:', error)
-    throw error
-  }
->>>>>>> 04c25d23
 }
 
 // This method is called when your extension is deactivated
 export async function deactivate() {
-<<<<<<< HEAD
 	if (outputChannel) {
 		outputChannel.appendLine(`${EXTENSION_DISPLAY_NAME} extension deactivated`)
 	}
@@ -371,25 +216,5 @@
 		const { TerminalRegistry } = await import("./integrations/terminal/TerminalRegistry")
 		TerminalRegistry.cleanup()
 	} catch {}
-=======
-  if (outputChannel) {
-    outputChannel.appendLine(`${EXTENSION_DISPLAY_NAME} extension deactivated`)
-  }
-
-  // Only cleanup if modules were loaded
-  try {
-    const { McpServerManager } = await import("./services/mcp/management/McpServerManager")
-    await McpServerManager.cleanup(extensionContext)
-  } catch {}
-
-  try {
-    const { telemetryService } = await import("./services/telemetry/TelemetryService")
-    await telemetryService.shutdown()
-  } catch {}
-
-  try {
-    const { TerminalRegistry } = await import("./integrations/terminal/TerminalRegistry")
-    TerminalRegistry.cleanup()
-  } catch {}
->>>>>>> 04c25d23
+
 }