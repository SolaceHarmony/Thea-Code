import * as path from "path"
<<<<<<< HEAD
import { Parser } from "web-tree-sitter"
=======
import * as Parser from "web-tree-sitter"
>>>>>>> 1f08bbaa
import {
	javascriptQuery,
	typescriptQuery,
	pythonQuery,
	rustQuery,
	goQuery,
	cppQuery,
	cQuery,
	csharpQuery,
	rubyQuery,
	javaQuery,
	phpQuery,
	swiftQuery,
	kotlinQuery,
} from "./queries"

export interface LanguageParser {
	[key: string]: {
		parser: Parser.Parser
		query: Parser.Query
	}
}

async function loadLanguage(langName: string) {
	return await Parser.Language.load(path.join(__dirname, `tree-sitter-${langName}.wasm`))
}

let isParserInitialized = false

function initializeParser(): void {
        if (!isParserInitialized) {
                // Parser.init(); // Removed as may not be required
                isParserInitialized = true
        }
}

/*
Using node bindings for tree-sitter is problematic in vscode extensions 
because of incompatibility with electron. Going the .wasm route has the 
advantage of not having to build for multiple architectures.

We use web-tree-sitter and tree-sitter-wasms which provides auto-updating prebuilt WASM binaries for tree-sitter's language parsers.

This function loads WASM modules for relevant language parsers based on input files:
1. Extracts unique file extensions
2. Maps extensions to language names
3. Loads corresponding WASM files (containing grammar rules)
4. Uses WASM modules to initialize tree-sitter parsers

This approach optimizes performance by loading only necessary parsers once for all relevant files.

Sources:
- https://github.com/tree-sitter/node-tree-sitter/issues/169
- https://github.com/tree-sitter/node-tree-sitter/issues/168
- https://github.com/Gregoor/tree-sitter-wasms/blob/main/README.md
- https://github.com/tree-sitter/tree-sitter/blob/master/lib/binding_web/README.md
- https://github.com/tree-sitter/tree-sitter/blob/master/lib/binding_web/test/query-test.js
*/
export async function loadRequiredLanguageParsers(filesToParse: string[]): Promise<LanguageParser> {
        initializeParser()
	const extensionsToLoad = new Set(filesToParse.map((file) => path.extname(file).toLowerCase().slice(1)))
	const parsers: LanguageParser = {}
	for (const ext of extensionsToLoad) {
		let language: Parser.Language
		let query: Parser.Query
		switch (ext) {
			case "js":
			case "jsx":
				language = await loadLanguage("javascript")
				query = language.query(javascriptQuery)
				break
			case "ts":
				language = await loadLanguage("typescript")
				query = language.query(typescriptQuery)
				break
			case "tsx":
				language = await loadLanguage("tsx")
				query = language.query(typescriptQuery)
				break
			case "py":
				language = await loadLanguage("python")
				query = language.query(pythonQuery)
				break
			case "rs":
				language = await loadLanguage("rust")
				query = language.query(rustQuery)
				break
			case "go":
				language = await loadLanguage("go")
				query = language.query(goQuery)
				break
			case "cpp":
			case "hpp":
				language = await loadLanguage("cpp")
				query = language.query(cppQuery)
				break
			case "c":
			case "h":
				language = await loadLanguage("c")
				query = language.query(cQuery)
				break
			case "cs":
				language = await loadLanguage("c_sharp")
				query = language.query(csharpQuery)
				break
			case "rb":
				language = await loadLanguage("ruby")
				query = language.query(rubyQuery)
				break
			case "java":
				language = await loadLanguage("java")
				query = language.query(javaQuery)
				break
			case "php":
				language = await loadLanguage("php")
				query = language.query(phpQuery)
				break
			case "swift":
				language = await loadLanguage("swift")
				query = language.query(swiftQuery)
				break
			case "kt":
			case "kts":
				language = await loadLanguage("kotlin")
				query = language.query(kotlinQuery)
				break
			default:
				throw new Error(`Unsupported language: ${ext}`)
		}
		const parser = new Parser.Parser()
		parser.setLanguage(language)
		parsers[ext] = { parser, query }
	}
	return parsers
}<|MERGE_RESOLUTION|>--- conflicted
+++ resolved
@@ -1,9 +1,5 @@
 import * as path from "path"
-<<<<<<< HEAD
-import { Parser } from "web-tree-sitter"
-=======
 import * as Parser from "web-tree-sitter"
->>>>>>> 1f08bbaa
 import {
 	javascriptQuery,
 	typescriptQuery,
