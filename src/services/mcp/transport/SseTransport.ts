--- conflicted
+++ resolved
@@ -2,28 +2,6 @@
 import { SseTransportConfig, DEFAULT_SSE_CONFIG } from "./config/SseTransportConfig";
 
 /**
-<<<<<<< HEAD
- * Mock implementation of the SSEServerTransport for type compatibility
- * This will be replaced with the actual implementation when the MCP SDK is installed
- */
-class MockSseServerTransport {
-  private port: number
-  constructor(_options?: any) {
-    this.port = Math.floor(Math.random() * 50000) + 10000
-  }
-  getPort(): number {
-    return this.port
-  }
-  close(): Promise<void> {
-    return Promise.resolve();
-  }
-  onerror?: (error: Error) => void;
-  onclose?: () => void;
-}
-
-/**
-=======
->>>>>>> 1caca8fe
  * SseTransport provides an implementation of the MCP transport using SSE.
  * Requires the @modelcontextprotocol/sdk package to be installed.
  */
