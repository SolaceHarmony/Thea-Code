import * as path from "path"
import fs from "fs/promises"
import pWaitFor from "p-wait-for"
import * as vscode from "vscode"

import { TheaProvider } from "./TheaProvider" // Renamed import
import { CheckpointStorage, Language, ApiConfigMeta } from "../../schemas"
import { changeLanguage, t } from "../../i18n"
import { ApiConfiguration } from "../../shared/api"
import { supportPrompt } from "../../shared/support-prompt"
import { GlobalFileNames } from "../../shared/globalFileNames"

import { checkoutDiffPayloadSchema, checkoutRestorePayloadSchema, openExternalPayloadSchema, WebviewMessage } from "../../shared/WebviewMessage"
import { checkExistKey } from "../../shared/checkExistApiConfig"
import { EXPERIMENT_IDS, experimentDefault } from "../../shared/experiments"
import { Terminal } from "../../integrations/terminal/Terminal"
import { openFile, openImage } from "../../integrations/misc/open-file"
import { selectImages } from "../../integrations/misc/process-images"
import { getTheme } from "../../integrations/theme/getTheme"
import { discoverChromeHostUrl, tryChromeHostUrl } from "../../services/browser/browserDiscovery"
import { searchWorkspaceFiles } from "../../services/search/file-search"
import { fileExistsAtPath } from "../../utils/fs"
import { playSound, setSoundEnabled, setSoundVolume } from "../../utils/sound"
import { playTts, setTtsEnabled, setTtsSpeed, stopTts } from "../../utils/tts"
import { singleCompletionHandler } from "../../utils/single-completion-handler"
import { searchCommits } from "../../utils/git"
import { exportSettings, importSettings } from "../config/importExport"
import { OpenRouterHandler } from "../../api/providers/openrouter"
import { getUnboundModels } from "../../api/providers/unbound"
import { getRequestyModels } from "../../api/providers/requesty"
import { getVsCodeLmModels } from "../../api/providers/vscode-lm"
import { getLmStudioModels } from "../../api/providers/lmstudio"
import { getOpenRouterModels } from "../../api/providers/openrouter"
import { ModelRegistry } from "../../api/providers/model-registry"
import { 
	getBedrockModels, 
	getGeminiModels, 
	getVertexModels, 
	getMistralModels, 
	getDeepSeekModels,
	getGlamaModels,
	getOllamaModels,
	getOpenAiModels
} from "../../api/providers/provider-helpers"
import { openMention } from "../mentions"
import { telemetryService } from "../../services/telemetry/TelemetryService"
import { TelemetrySetting } from "../../shared/TelemetrySetting"
import { getWorkspacePath } from "../../utils/path-vscode"
import { Mode, defaultModeSlug, getModeBySlug, getGroupName } from "../../shared/modes"
import { getDiffStrategy } from "../diff/DiffStrategy"
import { SYSTEM_PROMPT } from "../prompts/system"
import { buildApiHandler } from "../../api"
import { EXTENSION_CONFIG_DIR, configSection, HOMEPAGE_URL } from "../../shared/config/thea-config"

// Export for testing
export const webviewMessageHandler = async (provider: TheaProvider, message: WebviewMessage) => {
	// Renamed type
	switch (message.type) {
		case "webviewDidLaunch": {
			console.log("[TheaProvider] Received webviewDidLaunch")
			// Load custom modes first
			const customModes = await provider.customModesManager.getCustomModes()
			await provider.updateGlobalState("customModes", customModes)

			// Post state to webview (even if already posted during setup, this ensures 
			// any updates during initialization are reflected)
			await provider.postStateToWebview()
			void provider.workspaceTracker?.initializeFilePaths()

			// Mark view as launched
			provider.isViewLaunched = true
			void getTheme().then((theme) =>
				provider.postMessageToWebview({ type: "theme", text: JSON.stringify(theme) }),
			)

			// If MCP Hub is already initialized, update the webview with current server list
			if (provider.mcpHub) {
				await provider.postMessageToWebview({
					type: "mcpServers",
					mcpServers: provider.mcpHub.getAllServers(),
				})
			}

			const cacheDir = await provider.ensureCacheDirectoryExists()

			// Post last cached models in case the call to endpoint fails.
			void provider.readModelsFromCache(GlobalFileNames.openRouterModels).then((openRouterModels) => {
				if (openRouterModels) {
					void provider.postMessageToWebview({
						type: "openRouterModels",
						openRouterModels,
					})
				}
			})

			// GUI relies on model info to be up-to-date to provide
			// the most accurate pricing, so we need to fetch the
			// latest details on launch.
			// We do this for all users since many users switch
			// between api providers and if they were to switch back
			// to OpenRouter it would be showing outdated model info
			// if we hadn't retrieved the latest at this point
			// (see normalizeApiConfiguration > openrouter).
			const { apiConfiguration: currentApiConfig } = await provider.getState()
			const openRouterHandler = new OpenRouterHandler(currentApiConfig)
			const { id: modelId, info: openRouterModelInfo } = openRouterHandler.getModel()
			if (openRouterModelInfo && modelId) {
				const openRouterModelsRecord: Record<string, typeof openRouterModelInfo> = {
					[modelId]: openRouterModelInfo
				}
				await fs.writeFile(
					path.join(cacheDir, GlobalFileNames.openRouterModels),
					JSON.stringify(openRouterModelsRecord),
				)
				await provider.postMessageToWebview({ type: "openRouterModels", openRouterModels: openRouterModelsRecord })

				// Update model info in state (this needs to be
				// done here since we don't want to update state
				// while settings is open, and we may refresh
				// models there).
				const { apiConfiguration } = await provider.getState()

				if (apiConfiguration.openRouterModelId && openRouterModelsRecord[apiConfiguration.openRouterModelId]) {
					await provider.updateGlobalState(
						"openRouterModelInfo",
						openRouterModelsRecord[apiConfiguration.openRouterModelId],
					)
					await provider.postStateToWebview()
				}
			}

			void provider.readModelsFromCache(GlobalFileNames.glamaModels).then((glamaModels) => {
				if (glamaModels) {
					void provider.postMessageToWebview({ type: "glamaModels", glamaModels })
				}
			})

			void getGlamaModels().then(async (glamaModels) => {
				if (Object.keys(glamaModels).length > 0) {
					await fs.writeFile(path.join(cacheDir, GlobalFileNames.glamaModels), JSON.stringify(glamaModels))
					await provider.postMessageToWebview({ type: "glamaModels", glamaModels })

					const { apiConfiguration } = await provider.getState()

					if (apiConfiguration.glamaModelId) {
						await provider.updateGlobalState("glamaModelInfo", glamaModels[apiConfiguration.glamaModelId])
						await provider.postStateToWebview()
					}
				}
			})

			void provider.readModelsFromCache(GlobalFileNames.unboundModels).then((unboundModels) => {
				if (unboundModels) {
					void provider.postMessageToWebview({ type: "unboundModels", unboundModels })
				}
			})

			// getUnboundModels() is synchronous and returns Record<string, ModelInfo>
			const unboundModels = getUnboundModels()
			if (Object.keys(unboundModels).length > 0) {
				void fs.writeFile(
					path.join(cacheDir, GlobalFileNames.unboundModels),
					JSON.stringify(unboundModels),
				).then(async () => {
					await provider.postMessageToWebview({ type: "unboundModels", unboundModels })

					const { apiConfiguration } = await provider.getState()

					if (apiConfiguration?.unboundModelId && unboundModels[apiConfiguration.unboundModelId]) {
						await provider.updateGlobalState(
							"unboundModelInfo",
							unboundModels[apiConfiguration.unboundModelId],
						)
						await provider.postStateToWebview()
					}
				})
			}

			void provider.readModelsFromCache(GlobalFileNames.requestyModels).then((requestyModels) => {
				if (requestyModels) {
					void provider.postMessageToWebview({ type: "requestyModels", requestyModels })
				}
			})

			// Load cached Anthropic models
			void provider.readModelsFromCache(GlobalFileNames.anthropicModels).then((anthropicModels) => {
				if (anthropicModels) {
					void provider.postMessageToWebview({ type: "anthropicModels", anthropicModels })
				}
			})

			// Fetch dynamic Anthropic models
			void (async () => {
				const modelRegistry = ModelRegistry.getInstance()
				const anthropicModelsList = await modelRegistry.getModels("anthropic")

				if (anthropicModelsList.length > 0) {
					// Convert to Record<string, ModelInfo> format expected by frontend
					const anthropicModels: Record<string, import("../../schemas").ModelInfo> = {}
					for (const model of anthropicModelsList) {
						anthropicModels[model.id] = model.info
					}

					await fs.writeFile(
						path.join(cacheDir, GlobalFileNames.anthropicModels),
						JSON.stringify(anthropicModels)
					)
					await provider.postMessageToWebview({ type: "anthropicModels", anthropicModels })

					const { apiConfiguration } = await provider.getState()

					if (apiConfiguration?.anthropicModelId) {
						const key = String(apiConfiguration.anthropicModelId)
						if (anthropicModels[key]) {
							await provider.updateGlobalState(
								"anthropicModelInfo",
								anthropicModels[key]
							)
						}
						await provider.postStateToWebview()
					}
				}
			})()

			void getRequestyModels().then(async (requestyModels) => {
				if (Object.keys(requestyModels).length > 0) {
					await fs.writeFile(
						path.join(cacheDir, GlobalFileNames.requestyModels),
						JSON.stringify(requestyModels),
					)
					await provider.postMessageToWebview({ type: "requestyModels", requestyModels })

					const { apiConfiguration } = await provider.getState()

					if (apiConfiguration.requestyModelId) {
						await provider.updateGlobalState(
							"requestyModelInfo",
							requestyModels[apiConfiguration.requestyModelId],
						)
						await provider.postStateToWebview()
					}
				}
			})

			void provider.providerSettingsManager
				.listConfig()
				.then(async (listApiConfig) => {
					if (!listApiConfig) {
						return
					}

					if (listApiConfig.length === 1) {
						// Check if first time init then sync with exist config.
						if (!checkExistKey(listApiConfig[0])) {
							const { apiConfiguration } = await provider.getState()

							await provider.providerSettingsManager.saveConfig(
								listApiConfig[0].name ?? "default",
								apiConfiguration,
							)

							listApiConfig[0].apiProvider = apiConfiguration.apiProvider
						}
					}

					const currentConfigName = provider.getGlobalState("currentApiConfigName")

					if (currentConfigName) {
						if (!(await provider.providerSettingsManager.hasConfig(currentConfigName))) {
							// current config name not valid, get first config in list
							await provider.updateGlobalState("currentApiConfigName", listApiConfig?.[0]?.name)
							if (listApiConfig?.[0]?.name) {
								const apiConfig = await provider.providerSettingsManager.loadConfig(
									listApiConfig?.[0]?.name,
								)

								await Promise.all([
									provider.updateGlobalState("listApiConfigMeta", listApiConfig),
									provider.postMessageToWebview({ type: "listApiConfig", listApiConfig }),
									provider.updateApiConfiguration(apiConfig),
								])
								await provider.postStateToWebview()
								return
							}
						}
					}

					await Promise.all([
						provider.updateGlobalState("listApiConfigMeta", listApiConfig),
						provider.postMessageToWebview({ type: "listApiConfig", listApiConfig }),
					])
				})
				.catch((error) =>
					provider.outputChannel.appendLine(
						`Error list api configuration: ${JSON.stringify(error, Object.getOwnPropertyNames(error), 2)}`,
					),
				)

			// If user already opted in to telemetry, enable telemetry service
			void provider.getStateToPostToWebview().then((state) => {
				const { telemetrySetting } = state
				const isOptedIn = telemetrySetting === "enabled"
				telemetryService.updateTelemetryState(isOptedIn)
			})

			provider.isViewLaunched = true
			break
		}

		case "newTask": {
			// Code that should run in response to the hello message command
			//vscode.window.showInformationMessage(message.text!)

			// Send a message to our webview.
			// You can send any JSON serializable data.
			// Could also do this in extension .ts
			//provider.postMessageToWebview({ type: "text", text: `Extension: ${Date.now()}` })
			// initializing new instance of Cline will make sure that any agentically running promises in old instance don't affect our new task. this essentially creates a fresh slate for the new task
			await provider.initWithTask(message.text, message.images)
			break
		}
		case "apiConfiguration": {
			if (message.apiConfiguration) {
				await provider.updateApiConfiguration(message.apiConfiguration)
				// Make sure to post state to webview after successful API configuration update
				await provider.postStateToWebview()
			}
			break
		}
		case "customInstructions": {
			await provider.updateCustomInstructions(message.text)
			break
		}
		case "alwaysAllowReadOnly": {
			await provider.updateGlobalState("alwaysAllowReadOnly", message.bool ?? undefined)
			await provider.postStateToWebview()
			break
		}
		case "alwaysAllowReadOnlyOutsideWorkspace": {
			await provider.updateGlobalState("alwaysAllowReadOnlyOutsideWorkspace", message.bool ?? undefined)
			await provider.postStateToWebview()
			break
		}
		case "alwaysAllowWrite": {
			await provider.updateGlobalState("alwaysAllowWrite", message.bool ?? undefined)
			await provider.postStateToWebview()
			break
		}
		case "alwaysAllowWriteOutsideWorkspace": {
			await provider.updateGlobalState("alwaysAllowWriteOutsideWorkspace", message.bool ?? undefined)
			await provider.postStateToWebview()
			break
		}
		case "alwaysAllowExecute": {
			await provider.updateGlobalState("alwaysAllowExecute", message.bool ?? undefined)
			await provider.postStateToWebview()
			break
		}
		case "alwaysAllowBrowser": {
			await provider.updateGlobalState("alwaysAllowBrowser", message.bool ?? undefined)
			await provider.postStateToWebview()
			break
		}
		case "alwaysAllowMcp": {
			await provider.updateGlobalState("alwaysAllowMcp", message.bool)
			await provider.postStateToWebview()
			break
		}
		case "alwaysAllowModeSwitch":
			await provider.updateGlobalState("alwaysAllowModeSwitch", message.bool)
			await provider.postStateToWebview()
			break
		case "alwaysAllowSubtasks":
			await provider.updateGlobalState("alwaysAllowSubtasks", message.bool)
			await provider.postStateToWebview()
			break
		case "askResponse":
			provider
				.getCurrent()
				?.webviewCommunicator.handleWebviewAskResponse(message.askResponse!, message.text, message.images) // Use communicator
			break
		case "clearTask":
			// clear task resets the current session and allows for a new task to be started, if this session is a subtask - it allows the parent task to be resumed
			await provider.finishSubTask(t("common:tasks.canceled"))
			await provider.postStateToWebview()
			break
		case "didShowAnnouncement":
			await provider.updateGlobalState("lastShownAnnouncementId", provider.latestAnnouncementId)
			await provider.postStateToWebview()
			break
		case "selectImages": {
			const images = await selectImages()
			await provider.postMessageToWebview({ type: "selectedImages", images })
			break
		}
		case "exportCurrentTask": {
			const currentTaskId = provider.getCurrent()?.taskId
			if (currentTaskId) {
				await provider.exportTaskWithId(currentTaskId)
			}
			break
		}
		case "showTaskWithId":
			await provider.showTaskWithId(message.text!)
			break
		case "deleteTaskWithId":
			await provider.deleteTaskWithId(message.text!)
			break
		case "deleteMultipleTasksWithIds": {
			const ids = message.ids

			if (Array.isArray(ids)) {
				// Process in batches of 20 (or another reasonable number)
				const batchSize = 20
				const results = []

				// Only log start and end of the operation
				console.log(`Batch deletion started: ${ids.length} tasks total`)

				for (let i = 0; i < ids.length; i += batchSize) {
					const batch = ids.slice(i, i + batchSize)

					const batchPromises = batch.map(async (id) => {
						try {
							await provider.deleteTaskWithId(id)
							return { id, success: true }
						} catch (error) {
							// Keep error logging for debugging purposes
							console.log(
								`Failed to delete task ${id}: ${error instanceof Error ? error.message : String(error)}`,
							)
							return { id, success: false }
						}
					})

					// Process each batch in parallel but wait for completion before starting the next batch
					const batchResults = await Promise.all(batchPromises)
					results.push(...batchResults)

					// Update the UI after each batch to show progress
					await provider.postStateToWebview()
				}

				// Log final results
				const successCount = results.filter((r) => r.success).length
				const failCount = results.length - successCount
				console.log(
					`Batch deletion completed: ${successCount}/${ids.length} tasks successful, ${failCount} tasks failed`,
				)
			}
			break
		}
		case "exportTaskWithId":
			await provider.exportTaskWithId(message.text!)
			break
		case "importSettings": {
			const { success } = await importSettings({
				providerSettingsManager: provider.providerSettingsManager,
				contextProxy: provider.contextProxy,
			})

			if (success) {
				provider.settingsImportedAt = Date.now()
				await provider.postStateToWebview()
				await vscode.window.showInformationMessage(t("common:info.settings_imported"))
			}

			break
		}
		case "exportSettings":
			await exportSettings({
				providerSettingsManager: provider.providerSettingsManager,
				contextProxy: provider.contextProxy,
			})

			break
		case "resetState":
			await provider.resetState()
			break
		case "refreshOpenRouterModels": {
			const { apiConfiguration: configForRefresh } = await provider.getState()
			const openRouterModels = await getOpenRouterModels(configForRefresh)

			if (Object.keys(openRouterModels).length > 0) {
				const cacheDir = await provider.ensureCacheDirectoryExists()
				await fs.writeFile(
					path.join(cacheDir, GlobalFileNames.openRouterModels),
					JSON.stringify(openRouterModels),
				)
				await provider.postMessageToWebview({ type: "openRouterModels", openRouterModels })
			}

			break
		}
		case "refreshGlamaModels": {
			const { apiConfiguration: configForRefresh } = await provider.getState()
			const glamaModels = await getGlamaModels({ glamaApiKey: configForRefresh.glamaApiKey })

			if (Object.keys(glamaModels).length > 0) {
				const cacheDir = await provider.ensureCacheDirectoryExists()
				await fs.writeFile(path.join(cacheDir, GlobalFileNames.glamaModels), JSON.stringify(glamaModels))
				await provider.postMessageToWebview({ type: "glamaModels", glamaModels })
			}

			break
		}
		case "refreshUnboundModels": {
			const unboundModels = getUnboundModels()

			if (Object.keys(unboundModels).length > 0) {
				const cacheDir = await provider.ensureCacheDirectoryExists()
				await fs.writeFile(path.join(cacheDir, GlobalFileNames.unboundModels), JSON.stringify(unboundModels))
				await provider.postMessageToWebview({ type: "unboundModels", unboundModels })
			}

			break
		}
		case "refreshRequestyModels": {
			const requestyModels = await getRequestyModels()

			if (Object.keys(requestyModels).length > 0) {
				const cacheDir = await provider.ensureCacheDirectoryExists()
				await fs.writeFile(path.join(cacheDir, GlobalFileNames.requestyModels), JSON.stringify(requestyModels))
				await provider.postMessageToWebview({ type: "requestyModels", requestyModels })
			}

			break
		}
		case "refreshOpenAiModels": {
			if (message?.values?.baseUrl && message?.values?.apiKey) {
				const values = message.values as { baseUrl: string; apiKey: string }
				const openAiModels = await getOpenAiModels({ openAiBaseUrl: values.baseUrl, openAiApiKey: values.apiKey })
				// Handle the case where getOpenAiModels returns {} on error or string[] on success
				const normalizedModels = Array.isArray(openAiModels) ? openAiModels : []
				if (normalizedModels.length > 0) {
					const cacheDir = await provider.ensureCacheDirectoryExists()
					await fs.writeFile(path.join(cacheDir, GlobalFileNames.openAiModels), JSON.stringify(normalizedModels))
					await provider.postMessageToWebview({ type: "openAiModels", openAiModels: normalizedModels })
				}
			}

			break
		}
		case "refreshAnthropicModels": {
			const modelRegistry = ModelRegistry.getInstance()
			const anthropicModels = await modelRegistry.getModels("anthropic", true)

			if (anthropicModels.length > 0) {
				// Convert to Record<string, ModelInfo> format expected by frontend
				const modelsRecord: Record<string, import("../../schemas").ModelInfo> = {}
				for (const model of anthropicModels) {
					modelsRecord[model.id] = model.info
				}

				const cacheDir = await provider.ensureCacheDirectoryExists()
				await fs.writeFile(
					path.join(cacheDir, GlobalFileNames.anthropicModels),
					JSON.stringify(modelsRecord)
				)
				await provider.postMessageToWebview({ type: "anthropicModels", anthropicModels: modelsRecord })
			}

			break
		}
		case "refreshBedrockModels": {
			const { apiConfiguration: configForRefresh } = await provider.getState()
			const bedrockModels = await getBedrockModels({
				awsRegion: configForRefresh.awsRegion,
				awsAccessKey: configForRefresh.awsAccessKey,
				awsSecretKey: configForRefresh.awsSecretKey,
				awsUseProfile: configForRefresh.awsUseProfile,
				awsProfile: configForRefresh.awsProfile,
			})

			if (Object.keys(bedrockModels).length > 0) {
				const cacheDir = await provider.ensureCacheDirectoryExists()
				await fs.writeFile(
					path.join(cacheDir, GlobalFileNames.bedrockModels),
					JSON.stringify(bedrockModels)
				)
				await provider.postMessageToWebview({ type: "bedrockModels", bedrockModels })
			}

			break
		}
		case "refreshVertexModels": {
			const { apiConfiguration: configForRefresh } = await provider.getState()
			const vertexModels = await getVertexModels({
				vertexProjectId: configForRefresh.vertexProjectId,
				vertexRegion: configForRefresh.vertexRegion,
				vertexJsonCredentials: configForRefresh.vertexJsonCredentials,
				vertexKeyFile: configForRefresh.vertexKeyFile,
			})

			if (Object.keys(vertexModels).length > 0) {
				const cacheDir = await provider.ensureCacheDirectoryExists()
				await fs.writeFile(
					path.join(cacheDir, GlobalFileNames.vertexModels),
					JSON.stringify(vertexModels)
				)
				await provider.postMessageToWebview({ type: "vertexModels", vertexModels })
			}

			break
		}
		case "refreshGeminiModels": {
			const { apiConfiguration: configForRefresh } = await provider.getState()
			const geminiModels = await getGeminiModels({
				geminiApiKey: configForRefresh.geminiApiKey,
				googleGeminiBaseUrl: configForRefresh.googleGeminiBaseUrl,
			})

			if (Object.keys(geminiModels).length > 0) {
				const cacheDir = await provider.ensureCacheDirectoryExists()
				await fs.writeFile(
					path.join(cacheDir, GlobalFileNames.geminiModels),
					JSON.stringify(geminiModels)
				)
				await provider.postMessageToWebview({ type: "geminiModels", geminiModels })
			}

			break
		}
		case "refreshMistralModels": {
			const { apiConfiguration: configForRefresh } = await provider.getState()
			const mistralModels = await getMistralModels({
				mistralApiKey: configForRefresh.mistralApiKey,
			})

			if (Object.keys(mistralModels).length > 0) {
				const cacheDir = await provider.ensureCacheDirectoryExists()
				await fs.writeFile(
					path.join(cacheDir, GlobalFileNames.mistralModels),
					JSON.stringify(mistralModels)
				)
				await provider.postMessageToWebview({ type: "mistralModels", mistralModels })
			}

			break
		}
		case "refreshDeepSeekModels": {
			const { apiConfiguration: configForRefresh } = await provider.getState()
			const deepSeekModels = await getDeepSeekModels({
				deepSeekApiKey: configForRefresh.deepSeekApiKey,
			})

			if (Object.keys(deepSeekModels).length > 0) {
				const cacheDir = await provider.ensureCacheDirectoryExists()
				await fs.writeFile(
					path.join(cacheDir, GlobalFileNames.deepseekModels),
					JSON.stringify(deepSeekModels)
				)
				await provider.postMessageToWebview({ type: "deepseekModels", deepseekModels: deepSeekModels })
			}

			break
		}
		case "requestOllamaModels": {
			const ollamaModels = await getOllamaModels(message.text)
			if (ollamaModels.length > 0) {
				const cacheDir = await provider.ensureCacheDirectoryExists()
				await fs.writeFile(path.join(cacheDir, GlobalFileNames.ollamaModels), JSON.stringify(ollamaModels))
				await provider.postMessageToWebview({ type: "ollamaModels", ollamaModels })
			}
			break
		}
		case "requestLmStudioModels": {
			const lmStudioModels = await getLmStudioModels(message.text)
			if (lmStudioModels.length > 0) {
				const cacheDir = await provider.ensureCacheDirectoryExists()
				await fs.writeFile(path.join(cacheDir, GlobalFileNames.lmStudioModels), JSON.stringify(lmStudioModels))
				await provider.postMessageToWebview({ type: "lmStudioModels", lmStudioModels })
			}
			break
		}
		case "requestVsCodeLmModels": {
			const vsCodeLmModels = await getVsCodeLmModels()
			if (vsCodeLmModels.length > 0) {
				const cacheDir = await provider.ensureCacheDirectoryExists()
				await fs.writeFile(path.join(cacheDir, GlobalFileNames.vsCodeLmModels), JSON.stringify(vsCodeLmModels))
				await provider.postMessageToWebview({ type: "vsCodeLmModels", vsCodeLmModels })
			}
			break
		}
		case "openImage": {
			await openImage(message.text!)
			break
		}
		case "openFile": {
			await openFile(message.text!, message.values as { create?: boolean; content?: string })
			break
		}
		case "openMention": {
			const { osInfo } = (await provider.getState()) || {}
			await openMention(message.text, osInfo)
			break
		}
		case "checkpointDiff": {
			const result = checkoutDiffPayloadSchema.safeParse(message.payload)

			if (result.success) {
				await provider.getCurrent()?.checkpointDiff(result.data)
			}

			break
		}
		case "checkpointRestore": {
			const result = checkoutRestorePayloadSchema.safeParse(message.payload)

			if (result.success) {
				await provider.cancelTask()

				try {
					await pWaitFor(() => provider.getCurrent()?.isInitialized === true, { timeout: 3_000 })
				} catch {
					vscode.window.showErrorMessage(t("common:errors.checkpoint_timeout"))
				}

				try {
					await provider.getCurrent()?.checkpointRestore(result.data)
				} catch {
					vscode.window.showErrorMessage(t("common:errors.checkpoint_failed"))
				}
			}

			break
		}
		case "cancelTask": {
			await provider.cancelTask()
			break
		}
		case "allowedCommands": {
			await provider.context.globalState.update("allowedCommands", message.commands)
			// Also update workspace settings
			await vscode.workspace
				.getConfiguration(configSection())
				.update("allowedCommands", message.commands, vscode.ConfigurationTarget.Global)
			break
		}
		case "openMcpSettings": {
			const mcpSettingsFilePath = await provider.mcpHub?.getMcpSettingsFilePath()
			if (mcpSettingsFilePath) {
				await openFile(mcpSettingsFilePath)
			}
			break
		}
		case "openProjectMcpSettings": {
			if (!vscode.workspace.workspaceFolders?.length) {
				vscode.window.showErrorMessage(t("common:errors.no_workspace"))
				return
			}

			const workspaceFolder = vscode.workspace.workspaceFolders[0]
			const configDir = path.join(workspaceFolder.uri.fsPath, EXTENSION_CONFIG_DIR)
			const mcpPath = path.join(configDir, "mcp.json") // Use renamed variable

			try {
				await fs.mkdir(configDir, { recursive: true })
				const exists = await fileExistsAtPath(mcpPath)
				if (!exists) {
					await fs.writeFile(mcpPath, JSON.stringify({ mcpServers: {} }, null, 2))
				}
				await openFile(mcpPath)
			} catch (error: unknown) {
				vscode.window.showErrorMessage(t("common:errors.create_mcp_json", { error: String(error) }))
			}
			break
		}
		case "openCustomModesSettings": {
			const customModesFilePath = await provider.customModesManager.getCustomModesFilePath()
			if (customModesFilePath) {
				await openFile(customModesFilePath)
			}
			break
		}
		case "deleteMcpServer": {
			if (!message.serverName) {
				break
			}

			try {
				provider.outputChannel.appendLine(`Attempting to delete MCP server: ${message.serverName}`)
				await provider.mcpHub?.deleteServer(message.serverName, message.source as "global" | "project")
				provider.outputChannel.appendLine(`Successfully deleted MCP server: ${message.serverName}`)
			} catch (error: unknown) {
				const errorMessage = error instanceof Error ? error.message : String(error)
				provider.outputChannel.appendLine(`Failed to delete MCP server: ${errorMessage}`)
				// Error messages are already handled by McpHub.deleteServer
			}
			break
		}
		case "restartMcpServer": {
			try {
				await provider.mcpHub?.restartConnection(message.text!, message.source as "global" | "project")
			} catch (error: unknown) {
				provider.outputChannel.appendLine(
					`Failed to retry connection for ${message.text}: ${JSON.stringify(error, Object.getOwnPropertyNames(error), 2)}`,
				)
			}
			break
		}
		case "toggleToolAlwaysAllow": {
			try {
				if (provider.mcpHub) {
					await provider.mcpHub.toggleToolAlwaysAllow(
						message.serverName!,
						message.source as "global" | "project",
						message.toolName!,
						Boolean(message.alwaysAllow),
					)
				}
			} catch (error: unknown) {
				provider.outputChannel.appendLine(
					`Failed to toggle auto-approve for tool ${message.toolName}: ${JSON.stringify(error, Object.getOwnPropertyNames(error), 2)}`,
				)
			}
			break
		}
		case "toggleMcpServer": {
			try {
				await provider.mcpHub?.toggleServerDisabled(
					message.serverName!,
					message.disabled!,
					message.source as "global" | "project",
				)
			} catch (error: unknown) {
				provider.outputChannel.appendLine(
					`Failed to toggle MCP server ${message.serverName}: ${JSON.stringify(error, Object.getOwnPropertyNames(error), 2)}`,
				)
			}
			break
		}
		case "mcpEnabled": {
			const mcpEnabled = message.bool ?? true
			await provider.updateGlobalState("mcpEnabled", mcpEnabled)
			await provider.postStateToWebview()
			break
		}
		case "enableMcpServerCreation":
			await provider.updateGlobalState("enableMcpServerCreation", message.bool ?? true)
			await provider.postStateToWebview()
			break
		case "playSound":
			if (message.audioType) {
				const soundPath = path.join(provider.context.extensionPath, "audio", `${message.audioType}.wav`)
				playSound(soundPath)
			}
			break
		case "soundEnabled": {
			const soundEnabled = message.bool ?? true
			await provider.updateGlobalState("soundEnabled", soundEnabled)
			setSoundEnabled(soundEnabled) // Add this line to update the sound utility
			await provider.postStateToWebview()
			break
		}
		case "soundVolume": {
			const soundVolume = message.value ?? 0.5
			await provider.updateGlobalState("soundVolume", soundVolume)
			setSoundVolume(soundVolume)
			await provider.postStateToWebview()
			break
		}
		case "ttsEnabled": {
			const ttsEnabled = message.bool ?? true
			await provider.updateGlobalState("ttsEnabled", ttsEnabled)
			setTtsEnabled(ttsEnabled) // Add this line to update the tts utility
			await provider.postStateToWebview()
			break
		}
		case "ttsSpeed": {
			const ttsSpeed = message.value ?? 1.0
			await provider.updateGlobalState("ttsSpeed", ttsSpeed)
			setTtsSpeed(ttsSpeed)
			await provider.postStateToWebview()
			break
		}
		case "playTts":
			if (message.text) {
				await playTts(message.text, {
					onStart: () => {
						void provider.postMessageToWebview({ type: "ttsStart", text: message.text })
					},
					onStop: () => {
						void provider.postMessageToWebview({ type: "ttsStop", text: message.text })
					},
				})
			}
			break
		case "stopTts":
			stopTts()
			break
		case "diffEnabled": {
			const diffEnabled = message.bool ?? true
			await provider.updateGlobalState("diffEnabled", diffEnabled)
			await provider.postStateToWebview()
			break
		}
		case "enableCheckpoints": {
			const enableCheckpoints = message.bool ?? true
			await provider.updateGlobalState("enableCheckpoints", enableCheckpoints)
			await provider.postStateToWebview()
			break
		}
		case "checkpointStorage": {
			console.log(`[ClineProvider] checkpointStorage: ${message.text}`)
			const checkpointStorage = message.text ?? "task"
			await provider.updateGlobalState("checkpointStorage", checkpointStorage as CheckpointStorage)
			await provider.postStateToWebview()
			break
		}
		case "browserViewportSize": {
			const browserViewportSize = message.text ?? "900x600"
			await provider.updateGlobalState("browserViewportSize", browserViewportSize)
			await provider.postStateToWebview()
			break
		}
		case "remoteBrowserHost":
			await provider.updateGlobalState("remoteBrowserHost", message.text)
			await provider.postStateToWebview()
			break
		case "remoteBrowserEnabled":
			// Store the preference in global state
			// remoteBrowserEnabled now means "enable remote browser connection"
			await provider.updateGlobalState("remoteBrowserEnabled", message.bool ?? false)
			// If disabling remote browser connection, clear the remoteBrowserHost
			if (!message.bool) {
				await provider.updateGlobalState("remoteBrowserHost", undefined)
			}
			await provider.postStateToWebview()
			break
		case "testBrowserConnection":
			// If no text is provided, try auto-discovery
			if (!message.text) {
				// Use testBrowserConnection for auto-discovery
				const chromeHostUrl = await discoverChromeHostUrl()
				if (chromeHostUrl) {
					// Send the result back to the webview
					await provider.postMessageToWebview({
						type: "browserConnectionResult",
						success: !!chromeHostUrl,
						text: `Auto-discovered and tested connection to Chrome: ${chromeHostUrl}`,
						values: { endpoint: chromeHostUrl },
					})
				} else {
					await provider.postMessageToWebview({
						type: "browserConnectionResult",
						success: false,
						text: "No Chrome instances found on the network. Make sure Chrome is running with remote debugging enabled (--remote-debugging-port=9222).",
					})
				}
			} else {
				// Test the provided URL
				const customHostUrl = message.text
				const hostIsValid = await tryChromeHostUrl(message.text)
				// Send the result back to the webview
				await provider.postMessageToWebview({
					type: "browserConnectionResult",
					success: hostIsValid,
					text: hostIsValid
						? `Successfully connected to Chrome: ${customHostUrl}`
						: "Failed to connect to Chrome",
				})
			}
			break
		case "fuzzyMatchThreshold":
			await provider.updateGlobalState("fuzzyMatchThreshold", message.value)
			await provider.postStateToWebview()
			break
		case "alwaysApproveResubmit":
			await provider.updateGlobalState("alwaysApproveResubmit", message.bool ?? false)
			await provider.postStateToWebview()
			break
		case "requestDelaySeconds":
			await provider.updateGlobalState("requestDelaySeconds", message.value ?? 5)
			await provider.postStateToWebview()
			break
		case "rateLimitSeconds":
			await provider.updateGlobalState("rateLimitSeconds", message.value ?? 0)
			await provider.postStateToWebview()
			break
		case "writeDelayMs":
			await provider.updateGlobalState("writeDelayMs", message.value)
			await provider.postStateToWebview()
			break
		case "terminalOutputLineLimit":
			await provider.updateGlobalState("terminalOutputLineLimit", message.value)
			await provider.postStateToWebview()
			break
		case "terminalShellIntegrationTimeout":
			await provider.updateGlobalState("terminalShellIntegrationTimeout", message.value)
			await provider.postStateToWebview()
			if (message.value !== undefined) {
				Terminal.setShellIntegrationTimeout(message.value)
			}
			break
		case "mode":
			await provider.handleModeSwitch(message.text as Mode)
			break
		case "updateSupportPrompt":
			try {
				if (Object.keys(message?.values ?? {}).length === 0) {
					return
				}

				const existingPrompts = provider.getGlobalState("customSupportPrompts") ?? {}
				const updatedPrompts = { ...existingPrompts, ...(message.values as Record<string, string>) }
				await provider.updateGlobalState("customSupportPrompts", updatedPrompts)
				await provider.postStateToWebview()
			} catch (error) {
				provider.outputChannel.appendLine(
					`Error update support prompt: ${JSON.stringify(error, Object.getOwnPropertyNames(error), 2)}`,
				)
				vscode.window.showErrorMessage(t("common:errors.update_support_prompt"))
			}
			break
		case "resetSupportPrompt":
			try {
				if (!message?.text) {
					return
				}

				const existingPrompts = provider.getGlobalState("customSupportPrompts") ?? {}
				const updatedPrompts = { ...existingPrompts }
				updatedPrompts[message.text] = undefined
				await provider.updateGlobalState("customSupportPrompts", updatedPrompts)
				await provider.postStateToWebview()
			} catch (error) {
				provider.outputChannel.appendLine(
					`Error reset support prompt: ${JSON.stringify(error, Object.getOwnPropertyNames(error), 2)}`,
				)
				vscode.window.showErrorMessage(t("common:errors.reset_support_prompt"))
			}
			break
		case "updatePrompt":
			if (message.promptMode && message.customPrompt !== undefined) {
				const existingPrompts = provider.getGlobalState("customModePrompts") ?? {}
				const updatedPrompts = { ...existingPrompts, [message.promptMode]: message.customPrompt }
				await provider.updateGlobalState("customModePrompts", updatedPrompts)
				const currentState = await provider.getState()
				const stateWithPrompts = { ...currentState, customModePrompts: updatedPrompts }
				provider.view?.webview.postMessage({ type: "state", state: stateWithPrompts })
			}
			break
		case "deleteMessage": {
			const answer = await vscode.window.showInformationMessage(
				t("common:confirmation.delete_message"),
				{ modal: true },
				t("common:confirmation.just_this_message"),
				t("common:confirmation.this_and_subsequent"),
			)

			if (
				(answer === t("common:confirmation.just_this_message") ||
					answer === t("common:confirmation.this_and_subsequent")) &&
				provider.getCurrent() &&
				typeof message.value === "number" &&
				message.value
			) {
				const timeCutoff = message.value - 1000 // 1 second buffer before the message to delete

				const messageIndex = provider
					.getCurrent()!
					.taskStateManager.theaTaskMessages.findIndex((msg) => msg.ts && msg.ts >= timeCutoff) // Access via state manager

				const apiConversationHistoryIndex = provider
					.getCurrent()
					?.taskStateManager.apiConversationHistory.findIndex((msg) => msg.ts && msg.ts >= timeCutoff) // Access via state manager

				if (messageIndex !== -1) {
					const { historyItem } = await provider.getTaskWithId(provider.getCurrent()!.taskId) // Access taskId directly from TheaTask

					if (answer === t("common:confirmation.just_this_message")) {
						// Find the next user message first
						const nextUserMessage = provider
							.getCurrent()!
							.taskStateManager.theaTaskMessages.slice(messageIndex + 1) // Access via state manager
							.find((msg) => msg.type === "say" && msg.say === "user_feedback")

						// Handle UI messages
						if (nextUserMessage) {
							// Find absolute index of next user message
							const nextUserMessageIndex = provider
								.getCurrent()!
								.taskStateManager.theaTaskMessages.findIndex((msg) => msg === nextUserMessage) // Access via state manager

							// Keep messages before current message and after next user message
							await provider.getCurrent()!.taskStateManager.overwriteClineMessages([
								// Access via state manager
								...provider.getCurrent()!.taskStateManager.theaTaskMessages.slice(0, messageIndex),
								...provider.getCurrent()!.taskStateManager.theaTaskMessages.slice(nextUserMessageIndex),
							])
						} else {
							// If no next user message, keep only messages before current message
							await provider.getCurrent()!.taskStateManager.overwriteClineMessages(
								// Access via state manager
								provider.getCurrent()!.taskStateManager.theaTaskMessages.slice(0, messageIndex),
							)
						}

						// Handle API messages
						if (apiConversationHistoryIndex !== -1) {
							if (nextUserMessage && nextUserMessage.ts) {
								// Keep messages before current API message and after next user message
								await provider.getCurrent()!.taskStateManager.overwriteApiConversationHistory([
									// Access via state manager
									...provider
										.getCurrent()!
										.taskStateManager.apiConversationHistory.slice(0, apiConversationHistoryIndex), // Access via state manager
									...provider.getCurrent()!.taskStateManager.apiConversationHistory.filter(
										// Access via state manager
										(msg) => msg.ts && msg.ts >= nextUserMessage.ts,
									),
								])
							} else {
								// If no next user message, keep only messages before current API message
								await provider.getCurrent()!.taskStateManager.overwriteApiConversationHistory(
									// Access via state manager
									provider
										.getCurrent()!
										.taskStateManager.apiConversationHistory.slice(0, apiConversationHistoryIndex), // Access via state manager
								)
							}
						}
					} else if (answer === t("common:confirmation.this_and_subsequent")) {
						await provider // Added await
							.getCurrent()!
							.taskStateManager.overwriteClineMessages(
								provider.getCurrent()!.taskStateManager.theaTaskMessages.slice(0, messageIndex),
							) // Access via state manager
						if (apiConversationHistoryIndex !== -1) {
							await provider.getCurrent()!.taskStateManager.overwriteApiConversationHistory(
								// Access via state manager
								provider
									.getCurrent()!
									.taskStateManager.apiConversationHistory.slice(0, apiConversationHistoryIndex), // Access via state manager
							)
						}
					}

					await provider.initWithHistoryItem(historyItem)
				}
			}
			break
		}
		case "screenshotQuality":
			await provider.updateGlobalState("screenshotQuality", message.value)
			await provider.postStateToWebview()
			break
		case "maxOpenTabsContext": {
			const tabCount = Math.min(Math.max(0, message.value ?? 20), 500)
			await provider.updateGlobalState("maxOpenTabsContext", tabCount)
			await provider.postStateToWebview()
			break
		}
		case "maxWorkspaceFiles": {
			const fileCount = Math.min(Math.max(0, message.value ?? 200), 500)
			await provider.updateGlobalState("maxWorkspaceFiles", fileCount)
			await provider.postStateToWebview()
			break
		}
		case "browserToolEnabled":
			await provider.updateGlobalState("browserToolEnabled", message.bool ?? true)
			await provider.postStateToWebview()
			break
		case "language":
			await changeLanguage(message.text ?? "en")
			await provider.updateGlobalState("language", message.text as Language)
			await provider.postStateToWebview()
			break
		case "showTheaIgnoredFiles": // Rename message type
			await provider.updateGlobalState("showTheaIgnoredFiles", message.bool ?? true) // Use new setting key
			await provider.postStateToWebview()
			break
		case "maxReadFileLine":
			await provider.updateGlobalState("maxReadFileLine", message.value)
			await provider.postStateToWebview()
			break
		case "toggleApiConfigPin":
			if (message.text) {
				const currentPinned = provider.getGlobalState("pinnedApiConfigs") ?? {}
				const updatedPinned: Record<string, boolean> = { ...currentPinned }

				if (currentPinned[message.text]) {
					delete updatedPinned[message.text]
				} else {
					updatedPinned[message.text] = true
				}

				await provider.updateGlobalState("pinnedApiConfigs", updatedPinned)
				await provider.postStateToWebview()
			}
			break
		case "enhancementApiConfigId":
			await provider.updateGlobalState("enhancementApiConfigId", message.text)
			await provider.postStateToWebview()
			break
		case "autoApprovalEnabled":
			await provider.updateGlobalState("autoApprovalEnabled", message.bool ?? false)
			await provider.postStateToWebview()
			break
		case "enhancePrompt":
			if (message.text) {
				try {
					const { apiConfiguration, customSupportPrompts, listApiConfigMeta, enhancementApiConfigId } =
						await provider.getState()

					// Try to get enhancement config first, fall back to current config
					let configToUse: ApiConfiguration = apiConfiguration
					if (enhancementApiConfigId) {
						const config = listApiConfigMeta?.find((c: ApiConfigMeta) => c.id === enhancementApiConfigId)
						if (config?.name) {
							const loadedConfig = await provider.providerSettingsManager.loadConfig(config.name)
							if (loadedConfig.apiProvider) {
								configToUse = loadedConfig
							}
						}
					}

					const enhancedPrompt = await singleCompletionHandler(
						configToUse,
						supportPrompt.create(
							"ENHANCE",
							{
								userInput: message.text,
							},
							customSupportPrompts,
						),
					)

					await provider.postMessageToWebview({
						type: "enhancedPrompt",
						text: enhancedPrompt,
					})
				} catch (error) {
					provider.outputChannel.appendLine(
						`Error enhancing prompt: ${JSON.stringify(error, Object.getOwnPropertyNames(error), 2)}`,
					)
					vscode.window.showErrorMessage(t("common:errors.enhance_prompt"))
					await provider.postMessageToWebview({
						type: "enhancedPrompt",
					})
				}
			}
			break
		case "getSystemPrompt":
			try {
				const systemPrompt = await generateSystemPrompt(provider, message)

				await provider.postMessageToWebview({
					type: "systemPrompt",
					text: systemPrompt,
					mode: message.mode,
				})
			} catch (error) {
				provider.outputChannel.appendLine(
					`Error getting system prompt:  ${JSON.stringify(error, Object.getOwnPropertyNames(error), 2)}`,
				)
				vscode.window.showErrorMessage(t("common:errors.get_system_prompt"))
			}
			break
		case "copySystemPrompt":
			try {
				const systemPrompt = await generateSystemPrompt(provider, message)

				await vscode.env.clipboard.writeText(systemPrompt)
				await vscode.window.showInformationMessage(t("common:info.clipboard_copy"))
			} catch (error) {
				provider.outputChannel.appendLine(
					`Error getting system prompt:  ${JSON.stringify(error, Object.getOwnPropertyNames(error), 2)}`,
				)
				vscode.window.showErrorMessage(t("common:errors.get_system_prompt"))
			}
			break
		case "searchCommits": {
			const cwd = provider.cwd
			if (cwd) {
				try {
					const commits = await searchCommits(message.query || "", cwd)
					await provider.postMessageToWebview({
						type: "commitSearchResults",
						commits,
					})
				} catch (error) {
					provider.outputChannel.appendLine(
						`Error searching commits: ${JSON.stringify(error, Object.getOwnPropertyNames(error), 2)}`,
					)
					vscode.window.showErrorMessage(t("common:errors.search_commits"))
				}
			}
			break
		}
		case "searchFiles": {
			const workspacePath = getWorkspacePath()

			if (!workspacePath) {
				// Handle case where workspace path is not available
				await provider.postMessageToWebview({
					type: "fileSearchResults",
					results: [],
					requestId: message.requestId,
					error: "No workspace path available",
				})
				break
			}
			try {
				// Call file search service with query from message
				const results = await searchWorkspaceFiles(
					message.query || "",
					workspacePath,
					20, // Use default limit, as filtering is now done in the backend
				)

				// Send results back to webview
				await provider.postMessageToWebview({
					type: "fileSearchResults",
					results,
					requestId: message.requestId,
				})
			} catch (error) {
				const errorMessage = error instanceof Error ? error.message : String(error)

				// Send error response to webview
				await provider.postMessageToWebview({
					type: "fileSearchResults",
					results: [],
					error: errorMessage,
					requestId: message.requestId,
				})
			}
			break
		}
		case "saveApiConfiguration":
			if (message.text && message.apiConfiguration) {
				try {
					await provider.providerSettingsManager.saveConfig(message.text, message.apiConfiguration)
					const listApiConfig = await provider.providerSettingsManager.listConfig()
					await provider.updateGlobalState("listApiConfigMeta", listApiConfig)
				} catch (error) {
					provider.outputChannel.appendLine(
						`Error save api configuration: ${JSON.stringify(error, Object.getOwnPropertyNames(error), 2)}`,
					)
					vscode.window.showErrorMessage(t("common:errors.save_api_config"))
				}
			}
			break
		case "upsertApiConfiguration":
			if (message.text && message.apiConfiguration) {
				try {
					await provider.upsertApiConfiguration(message.text, message.apiConfiguration)
					// Make sure to post state to webview after successful API configuration update
					await provider.postStateToWebview()
				} catch (error) {
					provider.outputChannel.appendLine(
						`Error handling upsertApiConfiguration: ${JSON.stringify(error, Object.getOwnPropertyNames(error), 2)}`,
					)
					// Error is already shown to user in upsertApiConfiguration
				}
			}
			break
		case "renameApiConfiguration":
			if (message.values && message.apiConfiguration) {
				try {
					const { oldName, newName } = message.values as { oldName: string; newName: string }

					if (oldName === newName) {
						break
					}

					// Load the old configuration to get its ID
					const oldConfig = await provider.providerSettingsManager.loadConfig(oldName)

					// Create a new configuration with the same ID
					const newConfig = {
						...message.apiConfiguration,
						id: oldConfig.id, // Preserve the ID
					}

					// Save with the new name but same ID
					await provider.providerSettingsManager.saveConfig(newName, newConfig)
					await provider.providerSettingsManager.deleteConfig(oldName)

					const listApiConfig = await provider.providerSettingsManager.listConfig()

					// Update listApiConfigMeta first to ensure UI has latest data
					await provider.updateGlobalState("listApiConfigMeta", listApiConfig)
					await provider.updateGlobalState("currentApiConfigName", newName)

					await provider.postStateToWebview()
				} catch (error) {
					provider.outputChannel.appendLine(
						`Error rename api configuration: ${JSON.stringify(error, Object.getOwnPropertyNames(error), 2)}`,
					)
					vscode.window.showErrorMessage(t("common:errors.rename_api_config"))
				}
			}
			break
		case "loadApiConfiguration":
			if (message.text) {
				try {
					const apiConfig = await provider.providerSettingsManager.loadConfig(message.text)
					const listApiConfig = await provider.providerSettingsManager.listConfig()

					await Promise.all([
						provider.updateGlobalState("listApiConfigMeta", listApiConfig),
						provider.updateGlobalState("currentApiConfigName", message.text),
						provider.updateApiConfiguration(apiConfig),
					])

					await provider.postStateToWebview()
				} catch (error) {
					provider.outputChannel.appendLine(
						`Error load api configuration: ${JSON.stringify(error, Object.getOwnPropertyNames(error), 2)}`,
					)
					vscode.window.showErrorMessage(t("common:errors.load_api_config"))
				}
			}
			break
		case "loadApiConfigurationById":
			if (message.text) {
				try {
					const { config: apiConfig, name } = await provider.providerSettingsManager.loadConfigById(
						message.text,
					)
					const listApiConfig = await provider.providerSettingsManager.listConfig()

					await Promise.all([
						provider.updateGlobalState("listApiConfigMeta", listApiConfig),
						provider.updateGlobalState("currentApiConfigName", name),
						provider.updateApiConfiguration(apiConfig),
					])

					await provider.postStateToWebview()
				} catch (error) {
					provider.outputChannel.appendLine(
						`Error load api configuration by ID: ${JSON.stringify(error, Object.getOwnPropertyNames(error), 2)}`,
					)
					vscode.window.showErrorMessage(t("common:errors.load_api_config"))
				}
			}
			break
		case "deleteApiConfiguration":
			if (message.text) {
				const answer = await vscode.window.showInformationMessage(
					t("common:confirmation.delete_config_profile"),
					{ modal: true },
					t("common:answers.yes"),
				)

				if (answer !== t("common:answers.yes")) {
					break
				}

				try {
					await provider.providerSettingsManager.deleteConfig(message.text)
					const listApiConfig = await provider.providerSettingsManager.listConfig()

					// Update listApiConfigMeta first to ensure UI has latest data
					await provider.updateGlobalState("listApiConfigMeta", listApiConfig)

					// If this was the current config, switch to first available
					const currentApiConfigName = provider.getGlobalState("currentApiConfigName")

					if (message.text === currentApiConfigName && listApiConfig?.[0]?.name) {
						const apiConfig = await provider.providerSettingsManager.loadConfig(listApiConfig[0].name)
						await Promise.all([
							provider.updateGlobalState("currentApiConfigName", listApiConfig[0].name),
							provider.updateApiConfiguration(apiConfig),
						])
					}

					await provider.postStateToWebview()
				} catch (error) {
					provider.outputChannel.appendLine(
						`Error delete api configuration: ${JSON.stringify(error, Object.getOwnPropertyNames(error), 2)}`,
					)
					vscode.window.showErrorMessage(t("common:errors.delete_api_config"))
				}
			}
			break
		case "getListApiConfiguration":
			try {
				const listApiConfig = await provider.providerSettingsManager.listConfig()
				await provider.updateGlobalState("listApiConfigMeta", listApiConfig)
				await provider.postMessageToWebview({ type: "listApiConfig", listApiConfig })
			} catch (error) {
				provider.outputChannel.appendLine(
					`Error get list api configuration: ${JSON.stringify(error, Object.getOwnPropertyNames(error), 2)}`,
				)
				vscode.window.showErrorMessage(t("common:errors.list_api_config"))
			}
			break
		case "updateExperimental": {
			if (!message.values) {
				break
			}

			const updatedExperiments = {
				...(provider.getGlobalState("experiments") ?? experimentDefault),
				...message.values,
			}

			await provider.updateGlobalState("experiments", updatedExperiments)

			const currentCline = provider.getCurrent()

			// Update diffStrategy in current Cline instance if it exists.
			if (message.values[EXPERIMENT_IDS.DIFF_STRATEGY_UNIFIED] !== undefined && currentCline) {
				currentCline.updateDiffStrategy(updatedExperiments)
			}

			await provider.postStateToWebview()
			break
		}
		case "updateMcpTimeout":
			if (message.serverName && typeof message.timeout === "number") {
				try {
					await provider.mcpHub?.updateServerTimeout(
						message.serverName,
						message.timeout,
						message.source as "global" | "project",
					)
				} catch (error) {
					provider.outputChannel.appendLine(
						`Failed to update timeout for ${message.serverName}: ${JSON.stringify(error, Object.getOwnPropertyNames(error), 2)}`,
					)
					vscode.window.showErrorMessage(t("common:errors.update_server_timeout"))
				}
			}
			break
		case "updateCustomMode":
			if (message.modeConfig) {
				await provider.customModesManager.updateCustomMode(message.modeConfig.slug, message.modeConfig)
				// Update state after saving the mode
				const customModes = await provider.customModesManager.getCustomModes()
				await provider.updateGlobalState("customModes", customModes)
				await provider.updateGlobalState("mode", message.modeConfig.slug)
				await provider.postStateToWebview()
			}
			break
		case "deleteCustomMode":
			if (message.slug) {
				const answer = await vscode.window.showInformationMessage(
					t("common:confirmation.delete_custom_mode"),
					{ modal: true },
					t("common:answers.yes"),
				)

				if (answer !== t("common:answers.yes")) {
					break
				}

				await provider.customModesManager.deleteCustomMode(message.slug)
				// Switch back to default mode after deletion
				await provider.updateGlobalState("mode", defaultModeSlug)
				await provider.postStateToWebview()
			}
			break

		case "telemetrySetting": {
			const telemetrySetting = message.text as TelemetrySetting
			await provider.updateGlobalState("telemetrySetting", telemetrySetting)
			const isOptedIn = telemetrySetting === "enabled"
			telemetryService.updateTelemetryState(isOptedIn)
			await provider.postStateToWebview()
			break
		}
		case "action": {
			// Handle action messages from the webview that need extension involvement
			const action = message.action
			if (!action) {
				break
			}

			switch (action) {
				case "openExternal": {
<<<<<<< HEAD
					// Handle opening external URLs with validation
					const result = openExternalPayloadSchema.safeParse(message.values)
					if (result.success) {
						await vscode.env.openExternal(vscode.Uri.parse(result.data.url))
=======
					// Handle opening external URLs
					const data = message.values as { url?: string } | undefined
					if (data?.url) {
						await vscode.env.openExternal(vscode.Uri.parse(data.url))
>>>>>>> c0b9fd39
					}
					break
				}
				case "helpButtonClicked": {
<<<<<<< HEAD
					// Open the help/documentation URL (HOMEPAGE_URL is imported at the top)
=======
					// Open the help/documentation URL
					const { HOMEPAGE_URL } = await import("../../shared/config/thea-config")
>>>>>>> c0b9fd39
					await vscode.env.openExternal(vscode.Uri.parse(HOMEPAGE_URL))
					break
				}
				case "settingsButtonClicked":
				case "historyButtonClicked":
				case "mcpButtonClicked":
				case "promptsButtonClicked":
				case "chatButtonClicked": {
					// These actions are for tab switching within the webview
					// Relay back to webview for handling
<<<<<<< HEAD
					// Type assertion is safe here since we're in a switch case that validates the action
					type TabSwitchAction = "settingsButtonClicked" | "historyButtonClicked" | "mcpButtonClicked" | "promptsButtonClicked" | "chatButtonClicked"
					await provider.postMessageToWebview({ type: "action", action: action as TabSwitchAction })
=======
					await provider.postMessageToWebview({ type: "action", action: action as any })
>>>>>>> c0b9fd39
					break
				}
				default:
					provider.outputChannel.appendLine(`Unknown action: ${action}`)
					break
			}
			break
		}
	}
}

const generateSystemPrompt = async (provider: TheaProvider, message: WebviewMessage) => {
	// Renamed type
	const {
		apiConfiguration,
		customModePrompts,
		customInstructions,
		browserViewportSize,
		diffEnabled,
		mcpEnabled,
		fuzzyMatchThreshold,
		experiments,
		enableMcpServerCreation,
		browserToolEnabled,
		language,
	} = await provider.getState()

	// Create diffStrategy based on current model and settings.
	const diffStrategy = getDiffStrategy({
		model: apiConfiguration.apiModelId || apiConfiguration.openRouterModelId || "",
		experiments,
		fuzzyMatchThreshold,
	})

	const cwd = provider.cwd

	const mode = message.mode ?? defaultModeSlug
	const customModes = await provider.customModesManager.getCustomModes()

	const theaIgnoreInstructions = provider.getCurrent()?.theaIgnoreController?.getInstructions()

	// Determine if browser tools can be used based on model support, mode, and user settings
	let modelSupportsComputerUse = false

	// Create a temporary API handler to check if the model supports computer use
	// This avoids relying on an active Cline instance which might not exist during preview
	try {
		const tempApiHandler = buildApiHandler(apiConfiguration)
		modelSupportsComputerUse = tempApiHandler.getModel().info.supportsComputerUse ?? false
	} catch (error) {
		console.error("Error checking if model supports computer use:", error)
	}

	// Check if the current mode includes the browser tool group
	const modeConfig = getModeBySlug(mode, customModes)
	const modeSupportsBrowser = modeConfig?.groups.some((group) => getGroupName(group) === "browser") ?? false

	// Only enable browser tools if the model supports it, the mode includes browser tools,
	// and browser tools are enabled in settings
	const canUseBrowserTool = modelSupportsComputerUse && modeSupportsBrowser && (browserToolEnabled ?? true)

	const systemPrompt = await SYSTEM_PROMPT(
		provider.context,
		cwd,
		canUseBrowserTool,
		mcpEnabled ? provider.mcpHub : undefined,
		diffStrategy,
		browserViewportSize ?? "900x600",
		mode,
		customModePrompts,
		customModes,
		customInstructions,
		diffEnabled,
		experiments,
		enableMcpServerCreation,
		language,
		theaIgnoreInstructions,
	)
	return systemPrompt
}<|MERGE_RESOLUTION|>--- conflicted
+++ resolved
@@ -1573,27 +1573,15 @@
 
 			switch (action) {
 				case "openExternal": {
-<<<<<<< HEAD
 					// Handle opening external URLs with validation
 					const result = openExternalPayloadSchema.safeParse(message.values)
 					if (result.success) {
 						await vscode.env.openExternal(vscode.Uri.parse(result.data.url))
-=======
-					// Handle opening external URLs
-					const data = message.values as { url?: string } | undefined
-					if (data?.url) {
-						await vscode.env.openExternal(vscode.Uri.parse(data.url))
->>>>>>> c0b9fd39
 					}
 					break
 				}
 				case "helpButtonClicked": {
-<<<<<<< HEAD
 					// Open the help/documentation URL (HOMEPAGE_URL is imported at the top)
-=======
-					// Open the help/documentation URL
-					const { HOMEPAGE_URL } = await import("../../shared/config/thea-config")
->>>>>>> c0b9fd39
 					await vscode.env.openExternal(vscode.Uri.parse(HOMEPAGE_URL))
 					break
 				}
@@ -1604,13 +1592,9 @@
 				case "chatButtonClicked": {
 					// These actions are for tab switching within the webview
 					// Relay back to webview for handling
-<<<<<<< HEAD
 					// Type assertion is safe here since we're in a switch case that validates the action
 					type TabSwitchAction = "settingsButtonClicked" | "historyButtonClicked" | "mcpButtonClicked" | "promptsButtonClicked" | "chatButtonClicked"
 					await provider.postMessageToWebview({ type: "action", action: action as TabSwitchAction })
-=======
-					await provider.postMessageToWebview({ type: "action", action: action as any })
->>>>>>> c0b9fd39
 					break
 				}
 				default:
