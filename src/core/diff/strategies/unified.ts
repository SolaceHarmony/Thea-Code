--- conflicted
+++ resolved
@@ -113,15 +113,12 @@
 
         async applyDiff(originalContent: string, diffContent: string): Promise<DiffResult> {
                 try {
-<<<<<<< HEAD
                         let cleanDiff = diffContent.replace(/^\s+/gm, "")
                         cleanDiff = cleanDiff.replace(/^(?![+\-@])/gm, " $&")
                         if (!cleanDiff.endsWith("\n")) {
                                 cleanDiff += "\n"
                         }
-=======
-                        const cleanDiff = diffContent.replace(/^\s+/gm, "")
->>>>>>> aecbed9e
+
                         const result = applyPatch(originalContent, cleanDiff)
 			if (result === false) {
 				return {
