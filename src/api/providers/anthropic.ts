import { Anthropic } from "@anthropic-ai/sdk"
import { Stream as AnthropicStream } from "@anthropic-ai/sdk/streaming"
import { CacheControlEphemeral } from "@anthropic-ai/sdk/resources"
import {
	anthropicDefaultModelId,
	AnthropicModelId,
	anthropicModels,
	ApiHandlerOptions,
	ModelInfo,
} from "../../shared/api"
import type { NeutralConversationHistory, NeutralMessageContent } from "../../shared/neutral-history"; // Import neutral history types
import { convertToAnthropicHistory, convertToAnthropicContentBlocks } from "../transform/neutral-anthropic-format"; // Import conversion functions
import { ApiStream } from "../transform/stream"
import { BaseProvider } from "./base-provider"
import { ANTHROPIC_DEFAULT_MAX_TOKENS } from "./constants"
import { SingleCompletionHandler, getModelParams } from "../index"

export class AnthropicHandler extends BaseProvider implements SingleCompletionHandler {
	private options: ApiHandlerOptions
	private client: Anthropic

	constructor(options: ApiHandlerOptions) {
		super()
		this.options = options
		this.client = new Anthropic({
			apiKey: this.options.apiKey,
			baseURL: this.options.anthropicBaseUrl || undefined,
		})
	}

	// Updated to accept NeutralConversationHistory
	override async *createMessage(systemPrompt: string, messages: NeutralConversationHistory): ApiStream {
		// Convert neutral history to Anthropic format
		const anthropicMessages = convertToAnthropicHistory(messages);

		let stream: AnthropicStream<Anthropic.Messages.RawMessageStreamEvent>
		const cacheControl: CacheControlEphemeral = { type: "ephemeral" }
		let { id: modelId, maxTokens, thinking, temperature, virtualId } = this.getModel()

		switch (modelId) {
			case "claude-3-7-sonnet-20250219":
			case "claude-3-5-sonnet-20241022":
			case "claude-3-5-haiku-20241022":
			case "claude-3-opus-20240229":
			case "claude-3-haiku-20240307": {
				/**
				 * The latest message will be the new user message, one before will
				 * be the assistant message from a previous request, and the user message before that will be a previously cached user message. So we need to mark the latest user message as ephemeral to cache it for the next request, and mark the second to last user message as ephemeral to let the server know the last message to retrieve from the cache for the current request..
				 */
				// Use the converted Anthropic messages
				const userMsgIndices = anthropicMessages.reduce(
					(acc, msg, index) => (msg.role === "user" ? [...acc, index] : acc),
					[] as number[],
				)

				const lastUserMsgIndex = userMsgIndices[userMsgIndices.length - 1] ?? -1
				const secondLastMsgUserIndex = userMsgIndices[userMsgIndices.length - 2] ?? -1

				try {
					stream = await this.client.messages.create(
						{
							model: modelId,
							max_tokens: maxTokens ?? ANTHROPIC_DEFAULT_MAX_TOKENS,
							temperature,
							thinking,
							// Setting cache breakpoint for system prompt so new tasks can reuse it.
							system: [{ text: systemPrompt, type: "text", cache_control: cacheControl }],
							// Use the converted Anthropic messages
							messages: anthropicMessages.map((message, index) => {
								if (index === lastUserMsgIndex || index === secondLastMsgUserIndex) {
									return {
										...message,
										content:
											typeof message.content === "string"
												? [{ type: "text", text: message.content, cache_control: cacheControl }]
												: message.content.map((content, contentIndex) =>
														contentIndex === message.content.length - 1
															? { ...content, cache_control: cacheControl }
															: content,
													),
									}
								}
								return message
							}),
							// tools, // cache breakpoints go from tools > system > messages, and since tools dont change, we can just set the breakpoint at the end of system (this avoids having to set a breakpoint at the end of tools which by itself does not meet min requirements for haiku caching)
							// tool_choice: { type: "auto" },
							// tools: tools,
							stream: true,
						},
						(() => {
							// prompt caching: https://x.com/alexalbert__/status/1823751995901272068
							// https://github.com/anthropics/anthropic-sdk-typescript?tab=readme-ov-file#default-headers
							// https://github.com/anthropics/anthropic-sdk-typescript/commit/c920b77fc67bd839bfeb6716ceab9d7c9bbe7393

							const betas = []

							// Check for the thinking-128k variant first
							if (virtualId === "claude-3-7-sonnet-20250219:thinking") {
								betas.push("output-128k-2025-02-19")
							}

							// Then check for models that support prompt caching
							switch (modelId) {
								case "claude-3-7-sonnet-20250219":
								case "claude-3-5-sonnet-20241022":
								case "claude-3-5-haiku-20241022":
								case "claude-3-opus-20240229":
								case "claude-3-haiku-20240307":
									betas.push("prompt-caching-2024-07-31")
									return {
										headers: { "anthropic-beta": betas.join(",") },
									}
								default:
									return undefined
							}
						})(),
					)
				} catch (error) {
					console.error("Error creating Anthropic message stream:", error);
					// Depending on your error handling strategy, you might want to:
					// - Rethrow the error: throw error;
					// - Yield an error chunk: yield { type: "error", message: error.message };
					// - Log and return/break
					throw error; // Or handle gracefully
				}
				break
			}
			default: {
				try {
					stream = (await this.client.messages.create({
						model: modelId,
						max_tokens: maxTokens ?? ANTHROPIC_DEFAULT_MAX_TOKENS,
						temperature,
						system: [{ text: systemPrompt, type: "text" }],
						// Use the converted Anthropic messages
						messages: anthropicMessages,
						// tools,
						// tool_choice: { type: "auto" },
						stream: true,
					})) as AnthropicStream<Anthropic.Messages.RawMessageStreamEvent>
				} catch (error) {
					console.error("Error creating Anthropic message stream for default model:", error);
					throw error; // Consistent error handling with the above case
				}
				break
			}
		}

		for await (const chunk of stream) {
			switch (chunk.type) {
				case "message_start": {
					// Tells us cache reads/writes/input/output.
					const usage = chunk.message.usage

					yield {
						type: "usage",
						inputTokens: usage.input_tokens || 0,
						outputTokens: usage.output_tokens || 0,
						cacheWriteTokens: usage.cache_creation_input_tokens || undefined,
						cacheReadTokens: usage.cache_read_input_tokens || undefined,
					}

					break
				}
				case "message_delta": {
					// Tells us stop_reason, stop_sequence, and output tokens
					// along the way and at the end of the message.
					yield {
						type: "usage",
						inputTokens: 0,
						outputTokens: chunk.usage.output_tokens || 0,
					}

					break
				}
				case "message_stop":
					// No usage data, just an indicator that the message is done.
					break
<<<<<<< HEAD
                                case "content_block_start":
                                        if (chunk.content_block.type === "tool_use") {
                                                // Process tool use using MCP integration
                                                const toolUseBlock = chunk.content_block as Anthropic.ToolUseBlock;
                                                const toolResult = await this.processToolUse({
                                                        id: toolUseBlock.id,
                                                        name: toolUseBlock.name,
                                                        input: toolUseBlock.input
                                                });

                                                // Yield tool result
                                                yield {
                                                        type: 'tool_result',
                                                        id: toolUseBlock.id,
                                                        content: toolResult
                                                };
                                        } else {
                                                switch (chunk.content_block.type) {
                                                        case "thinking":
                                                                // We may receive multiple text blocks, in which
                                                                // case just insert a line break between them.
                                                                if (chunk.index > 0) {
                                                                        yield { type: "reasoning", text: "\n" }
                                                                }

                                                                yield { type: "reasoning", text: chunk.content_block.thinking }
                                                                break
                                                        case "text":
                                                                // We may receive multiple text blocks, in which
                                                                // case just insert a line break between them.
                                                                if (chunk.index > 0) {
                                                                        yield { type: "text", text: "\n" }
                                                                }

                                                                yield { type: "text", text: chunk.content_block.text }
                                                                break
                                                }
                                        }
                                        break
				case "content_block_delta":
=======
				case "content_block_start": {
					switch (chunk.content_block.type) {
						case "thinking": {
							// We may receive multiple text blocks, in which
							// case just insert a line break between them.
							if (chunk.index > 0) {
								yield { type: "reasoning", text: "\n" }
							}

							yield { type: "reasoning", text: chunk.content_block.thinking }
							break
						}
						case "text": {
							// We may receive multiple text blocks, in which
							// case just insert a line break between them.
							if (chunk.index > 0) {
								yield { type: "text", text: "\n" }
							}

							yield { type: "text", text: chunk.content_block.text }
							break
						}
						case "tool_use": {
							const toolUseBlock = chunk.content_block as Anthropic.ToolUseBlock;
							// Process tool use using MCP integration via BaseProvider.processToolUse
							const toolResult = await this.processToolUse({
								id: toolUseBlock.id,
								name: toolUseBlock.name,
								input: toolUseBlock.input
							});

							// Ensure the tool result content is a string for StreamToolResult
							const toolResultString = typeof toolResult === 'string' ? toolResult : JSON.stringify(toolResult);

							// Yield tool result
							yield {
								type: 'tool_result',
								id: toolUseBlock.id, // Corrected from 'tool_use_id' to 'id'
								content: toolResultString
							};
							break;
						}
					}
					break;
				}
				case "content_block_delta": {
>>>>>>> 1f08bbaa
					switch (chunk.delta.type) {
						case "thinking_delta": {
							yield { type: "reasoning", text: chunk.delta.thinking }
							break
						}
						case "text_delta": {
							yield { type: "text", text: chunk.delta.text }
							break
						}
					}
					break
<<<<<<< HEAD
                                case "content_block_stop":
                                        break;
=======
				}
				case "content_block_stop": {
					break;
				}
>>>>>>> 1f08bbaa
			}
		}
	}

	getModel() {
		const modelId = this.options.apiModelId;
		let id = modelId && modelId in anthropicModels ? (modelId as AnthropicModelId) : anthropicDefaultModelId;
		const info: ModelInfo = anthropicModels[id];

		// Track the original model ID for special variant handling
		const virtualId = id;

		 // Special handling for thinking variants
		// The `:thinking` variant is a virtual identifier for the
		// `claude-3-7-sonnet-20250219` model with a thinking budget.
		if (id === "claude-3-7-sonnet-20250219:thinking") {
			id = "claude-3-7-sonnet-20250219";
		}

		// Get base model parameters
		const baseParams = getModelParams({
			options: this.options,
			model: info,
			defaultMaxTokens: ANTHROPIC_DEFAULT_MAX_TOKENS
		});

		// Model-specific thinking adjustments
		if (info.thinking) {
			// For models that support thinking, ensure proper configuration
			const customMaxTokens = this.options.modelMaxTokens;
			const customMaxThinkingTokens = this.options.modelMaxThinkingTokens;

			// Set thinking parameter for model variants that use it
			if (virtualId.includes(":thinking")) {
				// Clamp the thinking budget to be at most 80% of max tokens and at least 1024 tokens
				const effectiveMaxTokens = customMaxTokens ?? baseParams.maxTokens ?? ANTHROPIC_DEFAULT_MAX_TOKENS;
				const maxBudgetTokens = Math.floor(effectiveMaxTokens * 0.8);
				const budgetTokens = Math.max(
					Math.min(customMaxThinkingTokens ?? maxBudgetTokens, maxBudgetTokens),
					1024
				);

				// Override thinking with specific budget
				baseParams.thinking = {
					type: "enabled",
					budget_tokens: budgetTokens
				};
			}
		}

		return {
			id,
			info,
			virtualId, // Include the original ID to use for header selection
			...baseParams,
		}
	}

	async completePrompt(prompt: string) {
		let { id: modelId, temperature } = this.getModel()

		const message = await this.client.messages.create({
			model: modelId,
			max_tokens: ANTHROPIC_DEFAULT_MAX_TOKENS,
			thinking: undefined,
			temperature,
			messages: [{ role: "user", content: prompt }],
			stream: false,
		})

		const content = message.content.find(({ type }) => type === "text")
		return content?.type === "text" ? content.text : ""
	}

	/**
	 * Counts tokens for the given content using Anthropic's API
	 *
	 * @param content The content blocks to count tokens for
	 * @returns A promise resolving to the token count
	 */
	override async countTokens(content: NeutralMessageContent): Promise<number> {
		try {
			// Convert neutral content to Anthropic content blocks for API call
			const anthropicContentBlocks = convertToAnthropicContentBlocks(content);

			// Use the current model
			const actualModelId = this.getModel().id

			const response = await this.client.messages.countTokens({
				model: actualModelId,
				messages: [
					{
						role: "user",
						content: anthropicContentBlocks, // Use the converted content blocks
					},
				],
			})

			return response.input_tokens
		} catch (error) {
			// Log error but fallback to tiktoken estimation
			console.warn("Anthropic token counting failed, using fallback", error)

			// Use the base provider's implementation as fallback (which now expects NeutralMessageContent)
			return super.countTokens(content) // Pass the original neutral content
		}
	}
}<|MERGE_RESOLUTION|>--- conflicted
+++ resolved
@@ -176,48 +176,6 @@
 				case "message_stop":
 					// No usage data, just an indicator that the message is done.
 					break
-<<<<<<< HEAD
-                                case "content_block_start":
-                                        if (chunk.content_block.type === "tool_use") {
-                                                // Process tool use using MCP integration
-                                                const toolUseBlock = chunk.content_block as Anthropic.ToolUseBlock;
-                                                const toolResult = await this.processToolUse({
-                                                        id: toolUseBlock.id,
-                                                        name: toolUseBlock.name,
-                                                        input: toolUseBlock.input
-                                                });
-
-                                                // Yield tool result
-                                                yield {
-                                                        type: 'tool_result',
-                                                        id: toolUseBlock.id,
-                                                        content: toolResult
-                                                };
-                                        } else {
-                                                switch (chunk.content_block.type) {
-                                                        case "thinking":
-                                                                // We may receive multiple text blocks, in which
-                                                                // case just insert a line break between them.
-                                                                if (chunk.index > 0) {
-                                                                        yield { type: "reasoning", text: "\n" }
-                                                                }
-
-                                                                yield { type: "reasoning", text: chunk.content_block.thinking }
-                                                                break
-                                                        case "text":
-                                                                // We may receive multiple text blocks, in which
-                                                                // case just insert a line break between them.
-                                                                if (chunk.index > 0) {
-                                                                        yield { type: "text", text: "\n" }
-                                                                }
-
-                                                                yield { type: "text", text: chunk.content_block.text }
-                                                                break
-                                                }
-                                        }
-                                        break
-				case "content_block_delta":
-=======
 				case "content_block_start": {
 					switch (chunk.content_block.type) {
 						case "thinking": {
@@ -264,7 +222,6 @@
 					break;
 				}
 				case "content_block_delta": {
->>>>>>> 1f08bbaa
 					switch (chunk.delta.type) {
 						case "thinking_delta": {
 							yield { type: "reasoning", text: chunk.delta.thinking }
@@ -276,15 +233,10 @@
 						}
 					}
 					break
-<<<<<<< HEAD
-                                case "content_block_stop":
-                                        break;
-=======
 				}
 				case "content_block_stop": {
 					break;
 				}
->>>>>>> 1f08bbaa
 			}
 		}
 	}
