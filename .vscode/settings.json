--- conflicted
+++ resolved
@@ -9,10 +9,7 @@
 	},
 	"typescript.tsc.autoDetect": "off",
 	"IDX.aI.enableInlineCompletion": true,
-<<<<<<< HEAD
 		"IDX.aI.enableCodebaseIndexing": true,
 		"eslint.useFlatConfig": true
-=======
-	"IDX.aI.enableCodebaseIndexing": true
->>>>>>> 04c25d23
+
 }