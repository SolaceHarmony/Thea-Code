{
  "name": "thea-code",
  "displayName": "Thea Code",
  "description": "A whole dev team of AI agents in your editor.",
  "publisher": "SolaceHarmony",
  "version": "0.0.5",
  "icon": "assets/icons/feather.png",
  "galleryBanner": {
    "color": "#617A91",
    "theme": "dark"
  },
  "engines": {
    "vscode": "^1.84.0",
    "node": "22.15.1"
  },
  "author": {
    "name": "Sydney Renee",
    "email": "sydney@solace.ofharmony.ai"
  },
  "repository": {
    "type": "git",
    "url": "https://github.com/SolaceHarmony/Thea-Code"
  },
  "homepage": "https://github.com/SolaceHarmony/Thea-Code",
  "categories": [
    "AI",
    "Chat",
    "Programming Languages",
    "Education",
    "Snippets",
    "Testing"
  ],
  "keywords": [
    "claude",
    "dev",
    "mcp",
    "openrouter",
    "coding",
    "agent",
    "autonomous",
    "chatgpt",
    "sonnet",
    "ai",
    "llama",
    "thea",
    "solace",
    "ember"
  ],
  "activationEvents": [
    "onLanguage",
    "onStartupFinished"
  ],
  "main": "./dist/extension.js",
  "contributes": {
    "submenus": [
      {
        "id": "thea-code.contextMenu",
        "label": "Thea Code"
      },
      {
        "id": "thea-code.terminalMenu",
        "label": "Thea Code"
      }
    ],
    "viewsContainers": {
      "activitybar": [
        {
          "id": "thea-code-ActivityBar",
          "title": "Thea Code",
          "icon": "assets/icons/icon.svg"
        }
      ]
    },
    "views": {
      "thea-code-ActivityBar": [
        {
          "type": "webview",
          "icon": "assets/icons/icon.svg",
          "id": "thea-code.SidebarProvider",
          "name": ""
        }
      ]
    },
    "commands": [
      {
        "command": "thea-code.plusButtonClicked",
        "title": "New Task",
        "icon": "$(add)"
      },
      {
        "command": "thea-code.mcpButtonClicked",
        "title": "MCP Servers",
        "icon": "$(server)"
      },
      {
        "command": "thea-code.promptsButtonClicked",
        "title": "Prompts",
        "icon": "$(notebook)"
      },
      {
        "command": "thea-code.historyButtonClicked",
        "title": "History",
        "icon": "$(history)"
      },
      {
        "command": "thea-code.popoutButtonClicked",
        "title": "Open in Editor",
        "icon": "$(link-external)"
      },
      {
        "command": "thea-code.settingsButtonClicked",
        "title": "Settings",
        "icon": "$(settings-gear)"
      },
      {
        "command": "thea-code.helpButtonClicked",
        "title": "Documentation",
        "icon": "$(question)"
      },
      {
        "command": "thea-code.openInNewTab",
        "title": "Open In New Tab",
        "category": "Thea Code"
      },
      {
        "command": "thea-code.explainCode",
        "title": "Explain Code",
        "category": "Thea Code"
      },
      {
        "command": "thea-code.fixCode",
        "title": "Fix Code",
        "category": "Thea Code"
      },
      {
        "command": "thea-code.improveCode",
        "title": "Improve Code",
        "category": "Thea Code"
      },
      {
        "command": "thea-code.addToContext",
        "title": "Add To Context",
        "category": "Thea Code"
      },
      {
        "command": "thea-code.newTask",
        "title": "New Task",
        "category": "Thea Code"
      },
      {
        "command": "thea-code.terminalAddToContext",
        "title": "Add Terminal Content to Context",
        "category": "Terminal"
      },
      {
        "command": "thea-code.terminalFixCommand",
        "title": "Fix This Command",
        "category": "Terminal"
      },
      {
        "command": "thea-code.terminalExplainCommand",
        "title": "Explain This Command",
        "category": "Terminal"
      },
      {
        "command": "thea-code.terminalFixCommandInCurrentTask",
        "title": "Fix This Command (Current Task)",
        "category": "Terminal"
      },
      {
        "command": "thea-code.terminalExplainCommandInCurrentTask",
        "title": "Explain This Command (Current Task)",
        "category": "Terminal"
      },
      {
        "command": "thea-code.setCustomStoragePath",
        "title": "Set Custom Storage Path",
        "category": "Thea Code"
      }
    ],
    "menus": {
      "editor/context": [
        {
          "submenu": "thea-code.contextMenu",
          "group": "navigation"
        }
      ],
      "thea-code.contextMenu": [
        {
          "command": "thea-code.addToContext",
          "group": "1_actions@1"
        },
        {
          "command": "thea-code.explainCode",
          "group": "1_actions@2"
        },
        {
          "command": "thea-code.fixCode",
          "group": "1_actions@3"
        },
        {
          "command": "thea-code.improveCode",
          "group": "1_actions@4"
        }
      ],
      "terminal/context": [
        {
          "submenu": "thea-code.terminalMenu",
          "group": "navigation"
        }
      ],
      "thea-code.terminalMenu": [
        {
          "command": "thea-code.terminalAddToContext",
          "group": "1_actions@1"
        },
        {
          "command": "thea-code.terminalFixCommand",
          "group": "1_actions@2"
        },
        {
          "command": "thea-code.terminalExplainCommand",
          "group": "1_actions@3"
        },
        {
          "command": "thea-code.terminalFixCommandInCurrentTask",
          "group": "1_actions@5"
        },
        {
          "command": "thea-code.terminalExplainCommandInCurrentTask",
          "group": "1_actions@6"
        }
      ],
      "view/title": [
        {
          "command": "thea-code.plusButtonClicked",
          "group": "navigation@1",
          "when": "view == thea-code.SidebarProvider"
        },
        {
          "command": "thea-code.promptsButtonClicked",
          "group": "navigation@2",
          "when": "view == thea-code.SidebarProvider"
        },
        {
          "command": "thea-code.mcpButtonClicked",
          "group": "navigation@3",
          "when": "view == thea-code.SidebarProvider"
        },
        {
          "command": "thea-code.historyButtonClicked",
          "group": "navigation@4",
          "when": "view == thea-code.SidebarProvider"
        },
        {
          "command": "thea-code.popoutButtonClicked",
          "group": "navigation@5",
          "when": "view == thea-code.SidebarProvider"
        },
        {
          "command": "thea-code.settingsButtonClicked",
          "group": "navigation@6",
          "when": "view == thea-code.SidebarProvider"
        },
        {
          "command": "thea-code.helpButtonClicked",
          "group": "navigation@7",
          "when": "view == thea-code.SidebarProvider"
        }
      ]
    },
    "configuration": {
      "title": "Thea Code",
      "properties": {
        "thea-code.allowedCommands": {
          "type": "array",
          "items": {
            "type": "string"
          },
          "default": [
            "npm test",
            "npm install",
            "tsc",
            "git log",
            "git diff",
            "git show"
          ],
          "description": "Commands that can be auto-executed when 'Always approve execute operations' is enabled"
        },
        "thea-code.vsCodeLmModelSelector": {
          "type": "object",
          "properties": {
            "vendor": {
              "type": "string",
              "description": "The vendor of the language model (e.g. copilot)"
            },
            "family": {
              "type": "string",
              "description": "The family of the language model (e.g. gpt-4)"
            }
          },
          "description": "Settings for VSCode Language Model API"
        },
        "thea-code.customStoragePath": {
          "type": "string",
          "default": "",
          "description": "Custom storage path. Leave empty to use the default location. Supports absolute paths (e.g. 'D:\\TheaCodeStorage')"
        }
      }
    }
  },
  "scripts": {
    "build": "npm run clean && npm run brand && npm run build:extension && npm run build:webui",
    "build:extension": "npx esbuild --bundle ./src/extension.ts --external:vscode --platform=node --format=esm --outfile=dist/extension.js --sourcemap",
    "build:webui": "cd webview-ui && npm run build",
    "brand": "npm run prettier:branding",
    "semantic-release": "semantic-release",
    "clean": "rimraf out",
    "precompile": "cross-os precompile",
    "compile": "cross-os compile",
    "watch": "cross-os watch",
    "lint": "eslint",
    "version": "npm run package && npm run prettier:branding && npm run verify",
    "generateChatCommandsClass": "node -e \"require('./scripts/generate-types.mjs').generateChatCommandsClass();\"",
    "dev": "npm run watch",
    "pretty": "prettier --write --ignore-unknown \"**/*\"",
    "pretty:check": "prettier --check --ignore-unknown \"**/*\"",
    "prettier:branding": "node scripts/apply-thea-branding.js",
    "verify": "node scripts/verify-branding.js",
    "package": "npm run clean && npm run build:extension && npm run build:webui && vsce package --out bin/thea-code-$npm_package_version.vsix",
    "test": "node ./scripts/run-all-linters.js && npm run test:jest",
    "test:jest": "cd webview-ui && npm run test && cd .. && npm run test:extension",
    "test:extension": "jest",
    "test:types": "tsc --noEmit",
    "start-ollama-mock": "tsx test/ollama-mock-server/server.ts",
    "install:all": "npm install && cd webview-ui && npm install && cd ../e2e && npm install && cd ../"
  },
  "dependencies": {
    "@anthropic-ai/bedrock-sdk": "^0.22.0",
    "@anthropic-ai/sdk": "^0.51.0",
    "@anthropic-ai/vertex-sdk": "^0.11.3",
    "@aws-sdk/client-bedrock-runtime": "^3.812.0",
    "@google-cloud/vertexai": "^1.10.0",
    "@google/generative-ai": "^0.24.1",
<<<<<<< HEAD
    "@mistralai/mistralai": "^1.6.0",
=======
    "@mistralai/mistralai": "^1.6.1",
>>>>>>> 1f08bbaa
    "@modelcontextprotocol/sdk": "^1.11.5",
    "@types/clone-deep": "^4.0.4",
    "@types/pdf-parse": "^1.1.5",
    "@types/tmp": "^0.2.6",
    "@types/turndown": "^5.0.5",
    "@types/vscode": "^1.100.0",
    "@vscode/codicons": "^0.0.36",
    "axios": "^1.9.0",
    "cheerio": "^1.0.0",
    "chokidar": "^4.0.3",
    "clone-deep": "^4.0.1",
    "data-urls": "^5.0.0",
    "default-shell": "^2.2.0",
    "delay": "^6.0.0",
    "diff": "^8.0.2",
    "diff-match-patch": "^1.0.5",
    "eslint-plugin-react": "^7.37.5",
    "eslint-plugin-react-hooks": "^5.2.0",
    "fast-deep-equal": "^3.1.3",
    "fast-xml-parser": "^5.2.3",
    "fastest-levenshtein": "^1.0.16",
    "formdata-node": "^6.0.3",
    "fzf": "^0.5.2",
    "get-folder-size": "^5.0.0",
    "globby": "^14.1.0",
    "i18next": "^25.2.0",
    "isbinaryfile": "^5.0.4",
    "js-tiktoken": "^1.0.20",
    "jsdom": "^26.1.0",
    "lru-cache": "^11.1.0",
    "mammoth": "^1.9.0",
    "monaco-vscode-textmate-theme-converter": "^0.1.7",
<<<<<<< HEAD
=======
    "npm-check-updates": "^18.0.1",
>>>>>>> 1f08bbaa
    "openai": "^4.102.0",
    "os-name": "^6.0.0",
    "p-wait-for": "^5.0.2",
    "pdf-parse": "^1.1.1",
    "pkce-challenge": "^5.0.0",
    "playwright": "^1.52.0",
    "posthog-node": "^4.17.2",
    "pretty-bytes": "^7.0.0",
<<<<<<< HEAD
    "puppeteer-chromium-resolver": "^24.0.1",
    "puppeteer-core": "^24.9.0",
=======
    "react": "^19.1.0",
>>>>>>> 1f08bbaa
    "reconnecting-eventsource": "^1.6.4",
    "say": "^0.16.0",
    "serialize-error": "^12.0.0",
    "simple-git": "^3.27.0",
    "sound-play": "^1.1.0",
    "strip-ansi": "^7.1.0",
    "strip-bom": "^5.0.0",
    "tmp": "^0.2.3",
    "tree-sitter-wasms": "^0.1.12",
    "turndown": "^7.2.0",
    "web-tree-sitter": "^0.25.4",
<<<<<<< HEAD
    "zod": "^3.25.17"
=======
    "zod": "^3.25.20"
>>>>>>> 1f08bbaa
  },
  "devDependencies": {
    "@changesets/cli": "^2.29.4",
    "@changesets/types": "^6.1.0",
    "@dotenvx/dotenvx": "^1.44.1",
    "@types/debug": "^4.1.12",
    "@types/diff-match-patch": "^1.0.36",
    "@types/glob": "^8.1.0",
    "@types/jest": "^29.5.14",
    "@types/node": "^22.15.21",
    "@typescript-eslint/eslint-plugin": "^8.32.1",
    "@typescript-eslint/parser": "^8.32.1",
    "cmpstr": "^2.0.3",
    "esbuild": "^0.25.4",
    "eslint": "^9.27.0",
    "eslint-formatter-compact": "^8.40.0",
    "execa": "^9.5.3",
    "glob": "^11.0.2",
    "husky": "^9.1.7",
    "jest": "^29.7.0",
    "jest-environment-jsdom": "^29.7.0",
    "jest-simple-dot-reporter": "^1.0.5",
    "knip": "^5.57.1",
    "lint-staged": "^16.0.0",
    "mkdirp": "^3.0.1",
    "npm-run-all": "^4.1.5",
    "prettier": "^3.5.3",
    "rimraf": "^6.0.1",
    "ts-jest": "^29.3.4",
    "tsup": "^8.5.0",
    "tsx": "^4.19.4",
    "typescript": "^5.8.3",
    "zod-to-ts": "^1.2.0"
  },
  "lint-staged": {
    "*.{js,jsx,ts,tsx,json,css,md}": [
      "prettier --write"
    ],
    "src/**/*.{ts,tsx}": [
      "npx eslint --max-warnings=0 --fix --config eslint.config.mjs"
    ],
    "webview-ui/**/*.{ts,tsx}": [
      "npx eslint --max-warnings=0 --fix --config webview-ui/eslint.config.mjs"
    ]
  },
  "extensionSecretsPrefix": "thea_code_config_",
  "overrides": {
    "node-domexception": "^2.0.0",
    "jsdom": "^26.1.0",
    "formdata-node": "^6.0.3",
    "glob": "^11.0.2"
  }
}<|MERGE_RESOLUTION|>--- conflicted
+++ resolved
@@ -342,11 +342,7 @@
     "@aws-sdk/client-bedrock-runtime": "^3.812.0",
     "@google-cloud/vertexai": "^1.10.0",
     "@google/generative-ai": "^0.24.1",
-<<<<<<< HEAD
-    "@mistralai/mistralai": "^1.6.0",
-=======
     "@mistralai/mistralai": "^1.6.1",
->>>>>>> 1f08bbaa
     "@modelcontextprotocol/sdk": "^1.11.5",
     "@types/clone-deep": "^4.0.4",
     "@types/pdf-parse": "^1.1.5",
@@ -379,10 +375,6 @@
     "lru-cache": "^11.1.0",
     "mammoth": "^1.9.0",
     "monaco-vscode-textmate-theme-converter": "^0.1.7",
-<<<<<<< HEAD
-=======
-    "npm-check-updates": "^18.0.1",
->>>>>>> 1f08bbaa
     "openai": "^4.102.0",
     "os-name": "^6.0.0",
     "p-wait-for": "^5.0.2",
@@ -391,12 +383,8 @@
     "playwright": "^1.52.0",
     "posthog-node": "^4.17.2",
     "pretty-bytes": "^7.0.0",
-<<<<<<< HEAD
     "puppeteer-chromium-resolver": "^24.0.1",
     "puppeteer-core": "^24.9.0",
-=======
-    "react": "^19.1.0",
->>>>>>> 1f08bbaa
     "reconnecting-eventsource": "^1.6.4",
     "say": "^0.16.0",
     "serialize-error": "^12.0.0",
@@ -408,11 +396,7 @@
     "tree-sitter-wasms": "^0.1.12",
     "turndown": "^7.2.0",
     "web-tree-sitter": "^0.25.4",
-<<<<<<< HEAD
-    "zod": "^3.25.17"
-=======
     "zod": "^3.25.20"
->>>>>>> 1f08bbaa
   },
   "devDependencies": {
     "@changesets/cli": "^2.29.4",
