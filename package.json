--- conflicted
+++ resolved
@@ -332,11 +332,7 @@
     "test:roo-migration": "node test/roo-migration/runTest.js",
     "test:extension-harness": "node test/extension-api-harness/runTest.js",
     "test:integration": "cd e2e && npm run test",
-<<<<<<< HEAD
   "test:vscode": "cd e2e && npx @vscode/test-cli --label integrationTest",
-=======
-    "test:vscode": "cd e2e && npx vscode-test --label integrationTest",
->>>>>>> 04c25d23
     "test:all": "npm run test:integration",
     "test:e2e": "cd e2e && npm test",
     "test:compile": "cd e2e && npm run compile",
@@ -419,10 +415,7 @@
     "@types/mocha": "^10.0.10",
     "@types/node": "^24.3.0",
     "@types/proxyquire": "^1.3.31",
-<<<<<<< HEAD
     "@types/sinon": "^17.0.4",
-=======
->>>>>>> 04c25d23
     "@types/vscode": "^1.103.0",
     "@typescript-eslint/eslint-plugin": "^8.40.0",
     "@typescript-eslint/parser": "^8.40.0",
@@ -448,10 +441,8 @@
     "prettier": "^3.5.3",
     "proxyquire": "^2.1.3",
     "rimraf": "^6.0.1",
-<<<<<<< HEAD
     "sinon": "^21.0.0",
-=======
->>>>>>> 04c25d23
+
     "tcp-port-used": "^1.0.2",
     "ts-node": "^10.9.2",
     "tsup": "^8.5.0",
